--- conflicted
+++ resolved
@@ -3,10 +3,7 @@
 on:
     release:
         types: [created]
-<<<<<<< HEAD
-=======
     workflow_dispatch:
->>>>>>> c4c09037
 
 jobs:
     release:
@@ -25,12 +22,12 @@
 
             - name: Upgrade pip
               run: |
-                  pip install --constraint=.github/workflows/constraints.txt pip
+                  pip install pip
                   pip --version
 
             - name: Install Poetry
               run: |
-                  pip install --constraint=.github/workflows/constraints.txt poetry
+                  pip install poetry
                   poetry --version
 
             - name: Build package
@@ -38,7 +35,7 @@
                   poetry build --ansi
 
             - name: Publish package on PyPI
-              uses: pypa/gh-action-pypi-publish@v1.4.2
+              uses: pypa/gh-action-pypi-publish@v1.5.1
               with:
                   # TODO COOKIETEMPLE: Configure your PyPI Token to enable automatic deployment to PyPi on releases
                   # https://help.github.com/en/actions/configuring-and-managing-workflows/creating-and-storing-encrypted-secrets
@@ -46,7 +43,7 @@
                   password: ${{ secrets.PYPI_TOKEN }}
 
             - name: Publish the release notes
-              uses: release-drafter/release-drafter@v5.15.0
+              uses: release-drafter/release-drafter@v5.20.0
               with:
                   publish: ${{ steps.check-version.outputs.tag != '' }}
                   tag: ${{ steps.check-version.outputs.tag }}
