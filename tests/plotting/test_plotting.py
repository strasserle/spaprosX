--- conflicted
+++ resolved
@@ -1,14 +1,7 @@
+import random
 import pytest
 from matplotlib.testing.compare import compare_images
-<<<<<<< HEAD
-=======
-
 from spapros import pl
-
-# Note: The figures depend somehow on the environment!
-# Tests might fail if compared figures derived from different envs eg development env and test env
->>>>>>> c4c09037
-
 
 #############
 # selection #
