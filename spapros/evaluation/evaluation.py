import os
import pickle
import warnings
from enum import Enum
from pathlib import Path
from typing import Any
from typing import Dict
from typing import Iterable
from typing import List
from typing import Optional
from typing import Sequence
from typing import Tuple
from typing import Union

import matplotlib.pyplot as plt
import numpy as np
import pandas as pd
import scanpy as sc
import scipy
import spapros.plotting as pl
from rich.progress import Progress
from sklearn import tree
from sklearn.metrics import classification_report
from spapros.evaluation.metrics import get_metric_default_parameters
from spapros.evaluation.metrics import get_metric_names
from spapros.evaluation.metrics import metric_computations
from spapros.evaluation.metrics import metric_pre_computations
from spapros.evaluation.metrics import metric_shared_computations
from spapros.evaluation.metrics import metric_summary
from spapros.util.mp_util import _get_n_cores
from spapros.util.mp_util import parallelize
from spapros.util.mp_util import Signal
from spapros.util.mp_util import SigQueue
from spapros.util.util import init_progress
from spapros.util.util import NestedProgress


# helper for type checking:


class Empty(Enum):
    token = None


_empty = Empty.token


class ProbesetEvaluator:
    """General class for probe set evaluation, comparison, plotting.

    Notes:
        The evaluator works on one given dataset and calculates metrics/analyses with respect to that dataset.

        The calculation steps of the metrics can be divided into:

        1. calculations that need to be run one time for the given dataset (not all metrics have this step)
        2. calculations that need to be run for each probe set

           a. calculations independent of 1.
           b. calculations dependent on 1. (if 1. existed for a given metric)

        3. Summarize results into summary statistics

        **Run evaluations**

            Evaluate a single probeset::

                evaluator = ProbesetEvaluator(adata)
                evaluator.evaluate_probeset(gene_set)

            In a pipeline to evaluate multiple probesets you would run

                - sequential setup::

                    evaluator = ProbesetEvaluator(adata)
                    for i, gene_set in enumerate(sets):
                        evaluator.evaluate_probeset(gene_set, set_id=f"set_{i}")

                - parallelised setup::

                    evaluator = ProbesetEvaluator(adata)
                    # 1. step:
                    evaluator.compute_or_load_shared_results()
                    # 2. step: parallelised processes
                    evaluator.evaluate_probeset(gene_set, set_id, update_summary=False, pre=True) # parallelised over set_ids
                    # 3. step: parallelised processes (needs 1. to be finished)
                    evaluator.evaluate_probeset(gene_set, set_id, update_summary=False) # parallelised over set_ids
                    # 4. step: (needs 3. to be finished)
                    evaluator.summary_statistics()

        **Reference evaluations**

        In practice the evaluations are meaningful when having reference evaluations to compare to.

        A simple way to get reference probe sets::

            reference_sets = spapros.selection.select_reference_probesets(adata)

        Evaluate them (we also provide ids to keep track of the probesets)::

            evaluator = ProbesetEvaluator(adata)
            for set_id, gene_set in reference_sets.items():
                evaluator.evaluate_probeset(gene_set, set_id=set_id)
            evaluator.plot_summary()

        **Evaluation schemes**

        Some metrics take very long to compute, we prepared different metric sets for a quick or a full evaluation.
        You can also specify the list of metrics yourself by setting ``scheme="custom"``.
        Note that in any scheme it might still be reasonable to adjust :attr:`metrics_params`.

        **Saving of results**

        If ``results_dir`` is not None we save the results in files.

        Why:

        - some computations are time demanding, especially when you evaluate multiple sets it's reasonable to keep results.
        - load previous results when initializing a :class:`ProbesetEvaluator`. Makes it very easy to access and compare
          old results.

        Two saving directories need to be distinguished:

        1. ``results_dir``: each probeset's evaluation results are saved here
        2. ``reference_dir``: for shared reference dataset results (default is ``reference_dir = results_dir + reference_name``)

        In which files the results are saved:

        - Shared computations are saved as::

            reference_dir # (default: results_dir+"references")
            └── {reference_name}_{metric}.csv # shared computations for given reference dataset

        - The final probeset specific results are saved as::

            results_dir
            ├── {metric} # one folder for each metric
            │   ├── {reference_name}_{set_id}_pre.csv # pre results file for given set_id, reference dataset, and metric
            │   │                                     # (only for some metrics)
            │   └── {reference_name}_{set_id}.csv # result file for given set_id, reference dataset, and metric
            └── {reference_name}_summary.csv # summary statistics

        **Plotting**

        Plot a summary metrics table to get an overall performance overview::

            evaluator.plot_summary()

        For each evaluation we provide a detailed plot, e.g.:

        - `forest_clfs`: heatmap of normalised confusion matrix
        - `gene_corr`: heatmap of ordered correlation matrix

        Create detailed plots with::

            evaluator.plot_evaluations()

    Args:
        adata:
            An already preprocessed annotated data matrix. Typically we use log normalised data.
        celltype_key:
            The adata.obs key for cell type annotations. Provide a list of keys to calculate the according metrics on
            multiple keys.
        results_dir:
            Directory where probeset results are saved. Defaults to `./probeset_evaluation/`. Set to `None` if you don't
            want to save results. When initializing the class we also check for existing results.
            Note if
        scheme:
            Defines which metrics are calculated

                - `'quick'` : knn, forest classification, marker correlation (if marker list given), gene correlation
                - `'full'` : nmi, knn, forest classification, marker correlation (if marker list given), gene correlation
                - `'custom'`: define metrics of intereset in :attr:`metrics`

        metrics: Define which metrics are calculated. This is set automatically if :attr:`scheme != "custom"`. Supported are:

            - `'cluster_similarity'`
            - `'knn_overlap'`
            - `'forest_clfs'`
            - `'marker_corr'`
            - `'gene_corr'`

        metrics_params:
            Provide parameters for the calculation of each metric. E.g.::

                metrics_params = {
                    "nmi":{
                        "ns": [5,20],
                        "AUC_borders": [[7, 14], [15, 20]],
                    }
                }

            This overwrites the arguments ``ns`` and ``AUC_borders`` of the nmi metric. See
            :func:`.get_metric_default_parameters()` for the default values of each metric
        marker_list:
            Dictionary containing celltypes as keys and the respective markers as a list as values.
        reference_name:
            Name of reference dataset. This is chosen automatically if `None` is given.
        reference_dir:
            Directory where reference results are saved. If `None` is given ``reference_dir`` is set to
            ``results_dir+'reference/'``.
        verbosity:
            Verbosity level.
        n_jobs:
            Number of CPUs for multi processing computations. Set to `-1` to use all available CPUs.

    Attributes:
        adata:
            An already preprocessed annotated data matrix. Typically we use log normalised data.
        celltype_key:
            The ``adata.obs`` key for cell type annotations or list of keys.
        dir:
            Directory where probeset results are saved.
        scheme:
            Defines which metrics are calculated
        marker_list:
            Celltypes and the respective markers.
        metrics_params:
            Parameters for the calculation of each metric. Either default or user specified.
        metrics:
            The metrics to be calculated. Either custom or defined according to :attr:`scheme`.
        ref_name:
            Name of reference dataset.
        ref_dir:
            Directory where reference results are saved.
        verbosity:
            Verbosity level.
        n_jobs:
            Number of CPUs for multi processing computations. Set to `-1` to use all available CPUs.
            Verbosity level.
        shared_results:
            Results of shared metric computations.
        pre_results:
            Results of metric pre computations.
        results:
            Results of probe set specific metric computations.
        summary_results:
            Table of summary statistics.

    """

    # TODO:
    #  Decide: saving results is nice since we don't need to keep them in memory. On the other hand the
    #  stuff doesn't need that much memory I think. Even if you have 100 probesets, it's not that much

    def __init__(
        self,
        adata: sc.AnnData,
        celltype_key: Union[str, List[str]] = "celltype",
        results_dir: Union[str, None] = "./probeset_evaluation/",
        scheme: str = "quick",
        metrics: Optional[List[str]] = None,
        metrics_params: Dict[str, Dict] = {},
        marker_list: Union[str, Dict[str, List[str]]] = None,
        reference_name: str = "adata1",
        reference_dir: str = None,
        verbosity: int = 1,
        n_jobs: int = -1,
    ) -> None:

        self.adata = adata
        self.celltype_key = celltype_key
        self.dir: Union[str, None] = results_dir
        self.scheme = scheme
        self.marker_list = marker_list
        self.metrics_params = self._prepare_metrics_params(metrics_params)
        self.metrics: List[str] = metrics if (scheme == "custom") else self._get_metrics_of_scheme()
        self.ref_name = reference_name
        self.ref_dir = reference_dir if (reference_dir is not None) else self._default_reference_dir()
        self.verbosity = verbosity
        self.n_jobs = n_jobs

        self.shared_results: Dict[str, Any] = {}
        self.pre_results: Dict[str, Any] = {metric: {} for metric in self.metrics}
        self.results: Dict[str, Any] = {metric: {} for metric in self.metrics}
        self.summary_results: pd.DataFrame

        self._shared_res_file = lambda metric: os.path.join(self.ref_dir, f"{self.ref_name}_{metric}.csv")
        self._summary_file: Union[str, Empty] = (
            os.path.join(self.dir, f"{self.ref_name}_summary.csv") if self.dir else _empty
        )

        self.progress = None
        self.started = False

        # TODO: (kind of solved with the progress bars: they say either calculating xy or loading xy
        # For the user it could be important to get some warning when reinitializing the Evaluator with new
        # params but still having the old directory. The problem is then that old results are loaded that are
        # calculated with old parameters. Don't know exactly how to do this to make it still pipeline friendly

    def compute_or_load_shared_results(
        self,
    ) -> None:
        """Compute results that are potentially reused for evaluations of different probesets."""

        if self.progress and self.verbosity > 0:
            task_shared = self.progress.add_task("Shared metric computations...", total=len(self.metrics), level=1)

        for metric in self.metrics:
            if self.ref_dir and os.path.isfile(self._shared_res_file(metric)):

                if self.progress and self.verbosity > 1:
                    task_load = self.progress.add_task(
                        "Loading shared computations for " + metric + "...", total=1, level=2
                    )

                self.shared_results[metric] = pd.read_csv(self._shared_res_file(metric), index_col=0)

                if self.progress and self.verbosity > 1:
                    self.progress.advance(task_load)

            else:
                self.shared_results[metric] = metric_shared_computations(
                    self.adata,
                    metric=metric,
                    parameters=self.metrics_params[metric],
                    progress=self.progress if self.verbosity > 1 else None,
                    level=2,
                    verbosity=self.verbosity,
                )
                if self.ref_dir and (self.shared_results[metric] is not None):
                    Path(self.ref_dir).mkdir(parents=True, exist_ok=True)
                    self.shared_results[metric].to_csv(self._shared_res_file(metric))

            if self.progress and self.verbosity > 0:
                self.progress.advance(task_shared)

    def evaluate_probeset(
        self, genes: List, set_id: str = "probeset1", update_summary: bool = True, pre_only: bool = False
    ) -> None:
        """Compute probe set specific evaluations.

        Notes:
            For some metrics, the computations are split up in pre computations (independent of shared results) and the
            computations where the shared results are used.

        Args:
            genes:
                The selected genes.
            set_id:
                ID of the current probeset. This is chosen automatically if `None` is given.
            update_summary:
                Whether to compute summary statistics, update the summary table and also update the summary csv file if
                :attr:`.dir` is not None. This option is interesting when using
                :class:`~evaluation.ProbesetEvaluator` in a distributed pipeline since multiple processes would access
                the same file in parallel.
            pre_only:
                For some metrics there are computationally expensive calculations that can be started independent of
                the shared results being finished. This is interesting for a parallelised pipeline. If :attr:`pre_only`
                is set to `True` only these pre calculations are computed.
        """

        if self.progress:
            # it is possible that a progress is already active because it was not stopped earlier because of an exception
            # it is not possible to reuse such a progress instance, so stop it here
            self.progress.stop()

        self.progress, self.started = init_progress(None, verbosity=self.verbosity, level=1)

        if self.progress and self.verbosity > 0:
            evaluation_task = self.progress.add_task(
                description="SPAPROS PROBESET EVALUATION:", only_text=True, header=True, total=0
            )

        if not pre_only:
            self.compute_or_load_shared_results()

        # Probeset specific pre computation (shared results are not needed for these)

        if self.progress and self.verbosity > 0:
            task_pre = self.progress.add_task(
                "Probeset specific pre computations...", total=len(self.metrics), level=1
            )

        for metric in self.metrics:
            if self.dir:
                pre_res_file: str = self._res_file(metric, set_id, pre=True)
                pre_res_file_isfile = os.path.isfile(pre_res_file)
            else:
                pre_res_file_isfile = False
            if (self.dir is None) or (not pre_res_file_isfile):
                self.pre_results[metric][set_id] = metric_pre_computations(
                    genes,
                    adata=self.adata,
                    metric=metric,
                    parameters=self.metrics_params[metric],
                    progress=self.progress if self.verbosity > 1 else None,
                    level=2,
                    verbosity=self.verbosity,
                )
                if self.dir and (self.pre_results[metric][set_id] is not None):
                    Path(os.path.dirname(self._res_file(metric, set_id, pre=True))).mkdir(
                        parents=True, exist_ok=True
                    )
                    self.pre_results[metric][set_id].to_csv(self._res_file(metric, set_id, pre=True))
            elif os.path.isfile(self._res_file(metric, set_id, pre=True)):

                if self.progress and self.verbosity > 1:
                    task_pre_load = self.progress.add_task(
                        "Loading pre computations for " + metric + "...", total=1, level=2
                    )

                self.pre_results[metric][set_id] = pd.read_csv(
                    self._res_file(metric, set_id, pre=True), index_col=0
                )

                if self.progress and self.verbosity > 1:
                    self.progress.advance(task_pre_load)

            if self.progress and self.verbosity > 0:
                self.progress.advance(task_pre)

        # Probeset specific computation (shared results are needed)

        if self.progress and self.verbosity > 0:
            task_final = self.progress.add_task(
                "Final probeset specific computations...", total=len(self.metrics), level=1
            )

        if not pre_only:
            for metric in self.metrics:
                if (self.dir is None) or (not os.path.isfile(self._res_file(metric, set_id))):
                    self.results[metric][set_id] = metric_computations(
                        genes,
                        adata=self.adata,
                        metric=metric,
                        shared_results=self.shared_results[metric],
                        pre_results=self.pre_results[metric][set_id],
                        parameters=self.metrics_params[metric],
                        n_jobs=self.n_jobs,
                        progress=self.progress if self.verbosity > 1 else None,
                        level=2,
                        verbosity=self.verbosity,
                    )
                    if self.dir:
                        Path(os.path.dirname(self._res_file(metric, set_id))).mkdir(parents=True, exist_ok=True)
                        self.results[metric][set_id].to_csv(self._res_file(metric, set_id))

                elif os.path.isfile(self._res_file(metric, set_id, pre=False)):

                    if self.progress and self.verbosity > 1:
                        task_final_load = self.progress.add_task(
                            "Loading final computations for " + metric + "...", total=1, level=2
                        )

                    self.results[metric][set_id] = pd.read_csv(
                        self._res_file(metric, set_id, pre=False), index_col=0
                    )

                    if self.progress and self.verbosity > 1:
                        self.progress.advance(task_final_load)

                if self.progress and self.verbosity > 0:
                    self.progress.advance(task_final)

            if update_summary:
                self.summary_statistics(set_ids=[set_id])

<<<<<<< HEAD
        if self.progress and self.verbosity > 0:
            self.progress.advance(evaluation_task)
            self.progress.add_task(description="FINISHED\n", footer=True, only_text=True, total=0)
=======
                if update_summary:
                    # self.summary_statistics(set_ids=[set_id])
                    self.summary_statistics(set_ids=list(set(self._get_set_ids_with_results() + [set_id])))

            if self.progress and self.verbosity > 0:
                self.progress.advance(evaluation_task)
                self.progress.add_task(description="FINISHED\n", footer=True, only_text=True, total=0)

            if self.progress and self.started:
                self.progress.stop()
>>>>>>> e6601bf9

        if self.progress and self.started:
            self.progress.stop()

    def evaluate_probeset_pipeline(
        self, genes: List, set_id: str, shared_pre_results_path: List, step_specific_results: List
    ) -> None:
        """Pipeline specific adaption of evaluate_probeset.

        Computes probeset specific evaluations. The parameters for this function are adapted for the spapros-pipeline.

        Args:
            genes:
                Genes by the :func:`.get_genes` function.
            set_id:
                ID of the current probeset.
            shared_pre_results_path:
                Path to the shared results
            step_specific_results:
                List of paths to the specific results
        """
        # Load shared and pre results
        for metric in self.metrics:
            matches = list(filter(lambda result: metric in result, shared_pre_results_path))
            self.shared_results[metric] = pd.read_csv(matches[0], index_col=0)
            if step_specific_results is not None:
                matches = list(filter(lambda result: metric in result, step_specific_results))
                self.pre_results[metric][set_id] = pd.read_csv(matches[0], index_col=0)
            else:
                self.pre_results[metric][set_id] = metric_pre_computations(
                    genes,
                    adata=self.adata,
                    metric=metric,
                    parameters=self.metrics_params[metric],
                )

            # evaluate probeset
            self.results[metric][set_id] = metric_computations(
                genes,
                adata=self.adata,
                metric=metric,
                shared_results=self.shared_results[metric],
                pre_results=self.pre_results[metric][set_id],
                parameters=self.metrics_params[metric],
                n_jobs=self.n_jobs,
            )
            if self.dir:
                Path(os.path.dirname(self._res_file(metric, set_id))).mkdir(parents=True, exist_ok=True)
                self.results[metric][set_id].to_csv(self._res_file(metric, set_id))

    def summary_statistics(self, set_ids: List[str]) -> None:
        """Compute summary statistics and update summary csv.
        (if :attr:`.results_dir` is not None)

        Args:
            set_ids:
                IDs of the current probesets.
        """
        df = self._init_summary_table(set_ids)

        for set_id in set_ids:
            for metric in self.metrics:
                if (set_id in self.results[metric]) and (self.results[metric][set_id] is not None):
                    results = self.results[metric][set_id]
                elif self.dir and os.path.isfile(self._res_file(metric, set_id)):
                    results = pd.read_csv(self._res_file(metric, set_id), index_col=0)
                summary = metric_summary(results=results, metric=metric, parameters=self.metrics_params[metric])
                for key in summary:
                    df.loc[set_id, key] = summary[key]
        if self.dir:
            df.to_csv(self._summary_file)

        self.summary_results = df

    def pipeline_summary_statistics(self, result_files: List, probeset_ids: List[str]) -> None:
        """Adaptation of the function summary_statistics for the spapros-pipeline.

        Takes the input files directly to calculate the summary statistics.

        Args:
            result_files:
                Probeset evaluation result file paths
            probeset_ids:
                IDs of the current probesets.
        """
        df = self._init_summary_table(probeset_ids)

        # Example file name: gene_corr_small_data_genesets_1_1.csv
        for result_file in result_files:
            # Assumption for the set ID: last 3 words minus file extension split by _
            set_id = "_".join(result_file[:-4].split("_")[-3:])
            # Assumption for the metric: first 2 words split by _
            metric = "_".join(result_file[:-4].split("_")[:2])

            if (set_id in self.results[metric]) and (self.results[metric][set_id] is not None):
                results = self.results[metric][set_id]
            else:
                results = pd.read_csv(result_file, index_col=0)

            summary = metric_summary(results=results, metric=metric, parameters=self.metrics_params[metric])
            for key in summary:
                df.loc[set_id, key] = summary[key]

        if self.dir:
            from pathlib import Path

            output_dir = Path(self.dir)
            output_dir.mkdir(parents=True, exist_ok=True)

            df.to_csv(self._summary_file)

        self.summary_results = df

    def _get_set_ids_with_results(
        self,
    ):
        """Get list of set ids that currently have results for any metric in the Evaluator"""

        set_ids = []
        for metric in self.metrics:
            set_ids += list(self.results[metric].keys())

        return list(set(set_ids))

    def _prepare_metrics_params(self, new_params: Dict[str, Dict]) -> Dict[str, Dict]:
        """Set metric parameters to default values and overwrite defaults in case user defined param is given.

        Args:
            new_params:
                User specified parameters for the calculation of the metrics.
        """
        params = get_metric_default_parameters()
        for metric in params:
            if metric in new_params:
                for param in params[metric]:
                    if param in new_params[metric]:
                        params[metric][param] = new_params[metric][param]
        if self.marker_list is not None:
            params["marker_corr"]["marker_list"] = self.marker_list
        if self.celltype_key is not None:
            params["forest_clfs"]["ct_key"] = self.celltype_key
        return params

    def _get_metrics_of_scheme(
        self,
    ) -> List[str]:
        """Get the metrics according to the chosen scheme."""

        if self.scheme == "quick":
            metrics = ["knn_overlap", "forest_clfs", "gene_corr"]
        elif self.scheme == "full":
            metrics = ["cluster_similarity", "knn_overlap", "forest_clfs", "gene_corr"]

        # Add marker correlation metric if a marker list is provided
        if ("marker_corr" in self.metrics_params) and ("marker_list" in self.metrics_params["marker_corr"]):
            if self.metrics_params["marker_corr"]["marker_list"]:
                metrics.append("marker_corr")

        return metrics

    def _init_summary_table(self, set_ids: List[str]) -> pd.DataFrame:
        """Initialize or load table with summary results.

        Note that column names for the summary metrics are not initialized here (except of the ones that already exist
        in the csv).

        Args:
            set_ids:
                IDs of the current probesets. Initialize dataframe with set_ids as index. We also keep all set_ids that
                already exist in the summary csv.

        Returns:
            pd.DataFrame with set_ids as index
        """
        if self.dir:
            assert isinstance(self._summary_file, str)
            if os.path.isfile(self._summary_file):
                df = pd.read_csv(self._summary_file, index_col=0)
                sets_tmp = [s for s in set_ids if (s not in df.index)]
                return pd.concat([df, pd.DataFrame(index=sets_tmp)])
        return pd.DataFrame(index=set_ids)

    def _res_file(
        self,
        metric: str,
        set_id: str,
        pre: bool = False,
        dir: Optional[str] = None,
    ) -> str:
        """Get the default name for a result file.

        Args:
            metric:
                The calculated evaluation metric, for which the results will be stored.
            set_id:
                ID of the current probeset.
            pre:
                Whether the file will should pre calculations or probeset specific metric calculations.
            dir:
                Alternative results directory (instead of self.dir)
        """
        pre_str = "_pre" if pre else ""
        if dir is None:
            assert self.dir is not None
            return os.path.join(self.dir, f"{metric}/{metric}_{self.ref_name}_{set_id}{pre_str}.csv")
        else:
            return os.path.join(dir, f"{metric}/{metric}_{self.ref_name}_{set_id}{pre_str}.csv")

    def _default_reference_dir(
        self,
    ):
        """Get the default reference directory."""
        if self.dir:
            return os.path.join(self.dir, "references")
        else:
            return None

    def load_results(
        self,
        directories: Optional[Union[str, List[str]]] = None,
        reference_dir: Optional[str] = None,
        steps: List[str] = ["shared", "pre", "main", "summary"],
        set_ids: Optional[List[str]] = None,
        verbosity: int = 1,
    ) -> pd.DataFrame:
        """Load existing results from files of one or multiple evaluation output directories

        In case of multiple directories we assume that the different evaluations were done with the same parameters. You
        can control which metrics are loaded by setting :attr:`.ProbesetEvaluator.metrics`.

        Args:
            directories:
                Directory or list of directories of previous evaluations. If `None` is given it's set to
                :attr:`.ProbesetEvaluator.dir`.
            reference_dir:
                Directory with reference results. If `None` is given it's set to :attr:`.ProbesetEvaluator.ref_dir`.
            steps:
                The results steps that are loaded. These include
                    * `'shared'` - computations on the reference gene set
                    * `'pre'` - computations on the selected gene set independent of the results on the reference gene set
                    * `'main'` - computations on the selected gene set taking into account the reference gene set results
                    * `'summary'` - summary metrics
            set_ids:
                Optionally only load the results for a subset of set ids.
            verbosity:
                Verbosity level.

        Returns:
            pd.DataFrame
                A boolean table that indicates which results were loaded for each set_id. Note that some metrics don't
                have result files for certain steps.

        Examples:

            Load results from a previous evaluation

            .. code-block:: python

                import spapros as sp
                adata = sp.ut.get_processed_pbmc_data()
                selections = sp.se.select_reference_probesets(adata, methods=["DE", "HVG"], n=30, verbosity=0)
                evaluator = sp.ev.ProbesetEvaluator(adata, verbosity=0, results_dir="eval_results")
                for set_id, df in selections.items():
                    gene_set = df[df["selection"]].index.to_list()
                    evaluator.evaluate_probeset(gene_set, set_id=set_id)
                del evaluator

                evaluator = sp.ev.ProbesetEvaluator(adata, verbosity=0, results_dir="eval_results")
                df_info = evaluator.load_results()

            Load results from previous evaluations that were distributed in two directories

            .. code-block:: python

                import spapros as sp
                adata = sp.ut.get_processed_pbmc_data()

                selections = sp.se.select_reference_probesets(
                    adata, methods=["DE", "HVG"], n=30, verbosity=0)
                evaluator = sp.ev.ProbesetEvaluator(
                    adata, verbosity=0, results_dir="eval_results1")
                for set_id, df in selections.items():
                    gene_set = df[df["selection"]].index.to_list()
                    evaluator.evaluate_probeset(gene_set, set_id=set_id)

                selections = sp.se.select_reference_probesets(
                    adata, methods=["PCA", "random"], n=30, verbosity=0)
                evaluator = sp.ev.ProbesetEvaluator(
                    adata, verbosity=0, results_dir="eval_results2")
                for set_id, df in selections.items():
                    gene_set = df[df["selection"]].index.to_list()
                    evaluator.evaluate_probeset(gene_set, set_id=set_id)

                evaluator = sp.ev.ProbesetEvaluator(adata, verbosity=2)
                df_info = evaluator.load_results(
                    directories=['./eval_results1/', './eval_results2/'], reference_dir="./eval_results1/references")

        """

        # Check if given steps are sound
        supported_steps = set(["shared", "pre", "main", "summary"])
        assert set(steps) <= supported_steps, f"Unsupported results steps: {set(steps)-supported_steps}"

        # Set directories to list
        if directories is None:
            if self.dir is None:
                raise ValueError("Neither `directories` are given nor `ProbesetEvaluator.dir`.")
            directories = [self.dir]
        elif isinstance(directories, str):
            directories = [directories]

        # Eventually update self.ref_dir if argument reference_dir is given
        if (reference_dir is not None) and (reference_dir != self.ref_dir):
            if verbosity > 0:
                print(f"Update self.ref_dir to {reference_dir}")
            self.ref_dir = reference_dir
        else:
            if not os.path.isdir(self.ref_dir):
                raise ValueError(
                    f"Directory with expected reference results does not exist: {self.ref_dir}. Set the "
                    "correct path with argument `reference_dir`."
                )

        self._shared_res_file = lambda metric: os.path.join(self.ref_dir, f"{self.ref_name}_{metric}.csv")

        # Get metrics for which reference files do exist
        metrics_with_ref_files = [metric for metric in self.metrics if os.path.isfile(self._shared_res_file(metric))]
        # Check if any metric was found. If not: check if results exist for another self.ref_name
        if (len(metrics_with_ref_files) == 0) and (len(os.listdir(self.ref_dir)) > 0):
            # note that all metric names have an underscore (file name e.g.: <ref_name>_gene_corr.csv)
            tmp_ref_names = list(set([file.rsplit("_", 2)[0] for file in os.listdir(self.ref_dir)]))
            if len(tmp_ref_names) == 1:
                self.ref_name = tmp_ref_names[0]
                if verbosity > 0:
                    print(f"Update self.ref_name to {self.ref_name}")
                metrics_with_ref_files = [
                    metric for metric in self.metrics if os.path.isfile(self._shared_res_file(metric))
                ]
            else:
                raise ValueError(
                    "No result files found for the given ref_name but for more than one other reference name."
                )

        # Check which set_ids and result files exist (note: "shared" results are no set_id specific and handled above)
        results_found = []
        summary_columns = []
        for dir in directories:
            for metric in self.metrics:
                files = os.listdir(os.path.join(dir, metric))
                for step in steps:
                    if step == "pre":
                        pre_files = [f for f in files if f.endswith("_pre.csv")]
                        set_ids_tmp = [f.rsplit("_pre.csv")[0].rsplit(f"{self.ref_name}_")[-1] for f in pre_files]
                        for set_id in set_ids_tmp:
                            results_found.append([dir, metric, step, set_id])
                    elif step == "main":
                        main_files = [f for f in files if f.endswith(".csv") and not f.endswith("_pre.csv")]
                        set_ids_tmp = [f.rsplit(".csv")[0].rsplit(f"{self.ref_name}_")[-1] for f in main_files]
                        for set_id in set_ids_tmp:
                            results_found.append([dir, metric, step, set_id])
            if "summary" in steps:
                tmp_summary_file = os.path.join(dir, f"{self.ref_name}_summary.csv")
                tmp_summary = pd.read_csv(tmp_summary_file, index_col=0)
                set_ids_tmp = tmp_summary.index.to_list()
                columns_subset = []
                for metric in get_metric_names():
                    if (metric in self.metrics) and np.any([metric in col for col in tmp_summary.columns]):
                        columns_subset += [col for col in tmp_summary.columns if metric in col]
                        for set_id in set_ids_tmp:
                            results_found.append([dir, metric, step, set_id])
                summary_columns.append(columns_subset)
        if len(summary_columns) > 1:
            if not np.all([set(summary_columns[i]) == set(summary_columns[0]) for i in range(1, len(summary_columns))]):
                raise ValueError("The column names in summary files of different directories are not identical.")

        # Reduce found results to set ids of interest if given
        if set_ids is not None:
            results_found = [r for r in results_found if r[3] in set_ids]

        # Create table with infos which result files were found
        df = pd.DataFrame(columns=["dir", "metric", "step", "set_id"], data=results_found)

        # Test if set_ids occur multiple times in different dirs
        set_id_occurence_per_dir = pd.crosstab(df["dir"], df["set_id"])
        set_id_in_multiple_dir = set_id_occurence_per_dir.sum() > set_id_occurence_per_dir.max()
        if set_id_in_multiple_dir.any():
            tmp_ids = set_id_in_multiple_dir.loc[set_id_in_multiple_dir]
            raise ValueError(f"Found results for same set_ids in multiple directories, ids: {tmp_ids.index.to_list()}")

        # Get all set ids with results if not set by user
        if set_ids is None:
            set_ids = df["set_id"].unique().tolist()

        # Initialize boolean table of found results
        df_bool = pd.DataFrame(
            index=[f"{metric}_{step}" for step in steps for metric in self.metrics], columns=set_ids, data=False
        )

        # Load shared results
        if "shared" in steps:
            for metric in metrics_with_ref_files:
                self.shared_results[metric] = pd.read_csv(self._shared_res_file(metric), index_col=0)
                df_bool.loc[f"{metric}_shared"] = True

        # Load pre results
        if "pre" in steps:
            for dir in df["dir"].unique():
                for metric in df.loc[(df["dir"] == dir) & (df["step"] == "pre"), "metric"].unique():
                    df_tmp = df.loc[(df["dir"] == dir) & (df["metric"] == metric) & (df["step"] == "pre")]
                    for set_id in df_tmp["set_id"]:
                        self.pre_results[metric][set_id] = pd.read_csv(
                            self._res_file(metric, set_id, pre=True, dir=dir), index_col=0
                        )
                        df_bool.loc[f"{metric}_pre", set_id] = True

        # Load main results
        if "main" in steps:
            for dir in df["dir"].unique():
                for metric in df.loc[(df["dir"] == dir) & (df["step"] == "main"), "metric"].unique():
                    df_tmp = df.loc[(df["dir"] == dir) & (df["metric"] == metric) & (df["step"] == "main")]
                    for set_id in df_tmp["set_id"]:
                        self.results[metric][set_id] = pd.read_csv(
                            self._res_file(metric, set_id, pre=False, dir=dir), index_col=0
                        )
                        df_bool.loc[f"{metric}_main", set_id] = True

        # Load summary results
        if "summary" in steps:
            summaries = []
            for dir in df["dir"].unique():
                summary_tmp = pd.read_csv(os.path.join(dir, f"{self.ref_name}_summary.csv"), index_col=0)
                summary_tmp = summary_tmp.loc[df.loc[(df["dir"] == dir) & (df["step"] == "summary"), "set_id"].unique()]
                summary_tmp = summary_tmp[summary_columns[0]]
                summaries.append(summary_tmp)
            if len(summaries) > 1:
                self.summary_results = pd.concat(summaries)
            else:
                self.summary_results = summaries[0]
            for _, row in df.loc[df["step"] == "summary"].iterrows():
                df_bool.loc[f"{row['metric']}_summary", row["set_id"]] = True

        return df_bool

    ############################
    ##    EVALUATION PLOTS    ##
    ############################

    def plot_summary(
        self,
        set_ids: Union[str, List[str]] = "all",
        **plot_kwargs,
    ) -> None:
        """Plot heatmap of summary metrics

        See our basic evaluation tutorial for descriptions of each metric.

        Args:
            set_ids:
                IDs of the current probesets or "all". Check out :attr:`.ProbesetEvaluator.summary_results` for
                available sets.
            **plot_kwargs:
                Keyword arguments for :func:`.summary_table`.

        Example:

            .. code-block:: python

                import spapros as sp
                adata = sp.ut.get_processed_pbmc_data()
                selections = sp.se.select_reference_probesets(
                    adata, methods=["PCA", "DE", "HVG", "random"], n=30, verbosity=0)
                evaluator = sp.ev.ProbesetEvaluator(adata, verbosity=0, results_dir=None)
                for set_id, df in selections.items():
                    gene_set = df[df["selection"]].index.to_list()
                    evaluator.evaluate_probeset(gene_set, set_id=set_id)

                evaluator.plot_summary(set_ids=["PCA", "DE", "HVG", "random (seed=0)"])

            .. image:: ../../docs/plot_examples/Evaluator_plot_summary.png


        """
        if self.summary_results is _empty:
            if self.dir:
                self.summary_results = pd.read_csv(self._summary_file, index_col=0)
            else:
                raise ValueError("No summaries found.")
        else:
            if set_ids == "all":
                set_ids = self.summary_results.index.tolist()
            table = self.summary_results.loc[set_ids]
            pl.summary_table(table, **plot_kwargs)

    def plot_cluster_similarity(
        self, set_ids: List[str] = None, selections_info: Optional[pd.DataFrame] = None, **kwargs
    ) -> None:
        """Plot cluster similarity as NMI over number of clusters

        Args:
            set_ids:
                List of probeset IDs. Check out :attr:`.ProbesetEvaluator.summary_results` for available sets.
            selections_info:
                Information on selections for plotting. The dataframe includes:

                    - selection ids or alternative names as index
                    - column: `path` (mandatory if ``data=None``): path to results csv of each selection (which contains
                      number of clusters (as index) and one column containing the data to plot)
                    - optional columns:

                        - `color`: matplotlib color
                        - `linewidth`: matplotlib linewidth
                        - `linestyle`: matplotlib linestyle
                        - `<groupby>`: some annotation that can be used to group the legend

                Note that the legend order will follow the row order in :attr:`selections_info`.
            **kwargs:
                Any keyword argument from :func:`.cluster_similarity`.


        Example:

            (Takes a few minutes to calculate)

            .. code-block:: python

                import spapros as sp
                adata = sp.ut.get_processed_pbmc_data()
                selections = sp.se.select_reference_probesets(
                    adata, methods=["PCA", "DE", "HVG", "random"], n=30, seeds=[0, 777], verbosity=0)
                evaluator = sp.ev.ProbesetEvaluator(
                    adata, verbosity=0, results_dir=None, scheme="custom", metrics=["cluster_similarity"])
                for set_id, df in selections.items():
                    gene_set = df[df["selection"]].index.to_list()
                    evaluator.evaluate_probeset(gene_set, set_id=set_id)

                evaluator.plot_cluster_similarity()

            .. image:: ../../docs/plot_examples/Evaluator_plot_cluster_similarity.png


        """

        if "cluster_similarity" not in self.results:
            raise ValueError("Can't plot cluster similarities since no results are found.")

        if selections_info is None:
            selections_info = pd.DataFrame(index=list(self.results["cluster_similarity"].keys()))

        if set_ids:
            selections_info = selections_info.loc[set_ids].copy()

<<<<<<< HEAD
        pl.clustering_lineplot(selections_info,
                               data=self.results["cluster_similarity"],
                               xlabel="number of clusters",
                               ylabel="NMI",
                               **kwargs)
=======
        pl.cluster_similarity(
            selections_info,
            data=self.results["cluster_similarity"],
            **kwargs,
        )
>>>>>>> e6601bf9

    def plot_knn_overlap(
        self, set_ids: List[str] = None, selections_info: Optional[pd.DataFrame] = None, **kwargs
    ) -> None:
        """Plot mean knn overlap over k

        Args:
            set_ids:
                List of probeset IDs. Check out :attr:`.ProbesetEvaluator.summary_results` for available sets.
            selections_info:
                Information on selections for plotting. The dataframe includes:

                    - selection ids or alternative names as index
                    - column: `path` (mandatory if ``data=None``): path to results csv of each selection (which contains
                      number of clusters (as index) and one column containing the data to plot)
                    - optional columns:

                        - `color`: matplotlib color
                        - `linewidth`: matplotlib linewidth
                        - `linestyle`: matplotlib linestyle
                        - `<groupby>`: some annotation that can be used to group the legend

                Note that the legend order will follow the row order in :attr:`selections_info`.
            **kwargs:
                Any keyword argument from :func:`.knn_overlap`.


        Example:

            .. code-block:: python

                import spapros as sp
                adata = sp.ut.get_processed_pbmc_data()
                selections = sp.se.select_reference_probesets(
                    adata, methods=["PCA", "DE", "HVG", "random"], n=30, seeds=[0, 777], verbosity=0)
                evaluator = sp.ev.ProbesetEvaluator(
                    adata, verbosity=0, results_dir=None, scheme="custom", metrics=["knn_overlap"])
                for set_id, df in selections.items():
                    gene_set = df[df["selection"]].index.to_list()
                    evaluator.evaluate_probeset(gene_set, set_id=set_id)

                evaluator.plot_knn_overlap()

            .. image:: ../../docs/plot_examples/Evaluator_plot_knn_overlap.png


        """

        if "knn_overlap" not in self.results:
            raise ValueError("Can't plot KNN overlap since no results are found.")

        if selections_info is None:
            selections_info = pd.DataFrame(index=list(self.results["knn_overlap"].keys()))

        if set_ids:
            selections_info = selections_info.loc[set_ids].copy()

<<<<<<< HEAD
        pl.clustering_lineplot(selections_info,
                               data=self.results["knn_overlap"],
                               xlabel="number of neighbors",
                               ylabel="mean knn overlap",
                               **kwargs)
=======
        pl.knn_overlap(
            selections_info,
            data=self.results["knn_overlap"],
            **kwargs,
        )
>>>>>>> e6601bf9

    def plot_confusion_matrix(self, set_ids: List[str] = None, **kwargs) -> None:
        """Plot heatmaps of cell type classification confusion matrices

        Args:
            set_ids:
                List of probeset IDs. Check out :attr:`.ProbesetEvaluator.summary_results` for available sets.
            **kwargs:
                Any keyword argument from :func:`.confusion_matrix`.


        Example:

            .. code-block:: python

                import spapros as sp
                adata = sp.ut.get_processed_pbmc_data()
                selections = sp.se.select_reference_probesets(adata,methods=["DE","HVG","random"],n=30,verbosity=0)
                evaluator = sp.ev.ProbesetEvaluator(adata, verbosity=0, results_dir=None, scheme="custom", metrics=["forest_clfs"])
                for set_id, df in selections.items():
                    gene_set = df[df["selection"]].index.to_list()
                    evaluator.evaluate_probeset(gene_set, set_id=set_id)

                evaluator.plot_confusion_matrix()

            .. image:: ../../docs/plot_examples/Evaluator_plot_confusion_matrix.png


        """

        if "forest_clfs" not in self.results:
            raise ValueError("Can't plot cell type classification since no results are found.")

        # if no set_ids specified, use all
        if not set_ids:
            set_ids = list(self.results["forest_clfs"].keys())

        assert isinstance(set_ids, list)

        pl.confusion_matrix(set_ids, self.results["forest_clfs"], **kwargs)

    def plot_coexpression(
        self,
        set_ids: List[str] = None,
        **kwargs,
    ) -> None:
        """Plot heatmaps of gene correlation matrices

        Args:
            set_ids:
                List of probeset IDs. Check out :attr:`.ProbesetEvaluator.summary_results` for available sets.
            **kwargs:
                Any keyword argument from :func:`.correlation_matrix`.


        Example:

            .. code-block:: python

                import spapros as sp
                adata = sp.ut.get_processed_pbmc_data()
                selections = sp.se.select_reference_probesets(adata, methods=["PCA","DE", "HVG", "random"], n=30, verbosity=0)
                evaluator = sp.ev.ProbesetEvaluator(adata, verbosity=0, results_dir=None, scheme="custom", metrics=["gene_corr"])
                for set_id, df in selections.items():
                    gene_set = df[df["selection"]].index.to_list()
                    evaluator.evaluate_probeset(gene_set, set_id=set_id)

                evaluator.plot_coexpression(n_cols=4)

            .. image:: ../../docs/plot_examples/Evaluator_plot_coexpression.png


        """

        if "gene_corr" not in self.results:
            raise ValueError("Can't plot gene correlation since no results are found.")

        # if no set_ids specified, use all
        if not set_ids:
            set_ids = list(self.results["gene_corr"].keys())

        assert isinstance(set_ids, list)

        pl.correlation_matrix(set_ids, self.results["gene_corr"], **kwargs)

    def plot_marker_corr(self, **kwargs):
        """Plot maximal correlations with marker genes

        Args:
            **kwargs:
                Any keyword argument from :func:`.marker_correlation`.


        Example:

            .. code-block:: python

                import spapros as sp
                marker_list ={
                    'B cells': ['EAF2', 'MS4A1', 'HVCN1', 'TCL1A', 'LINC00926', 'CD79A', 'IGLL5'],
                    'NK cells': ['XCL2', 'CLIC3', 'AKR1C3'],
                    'CD8 T cells': ['GZMK'],
                    'Dendritic cells': ['FCER1A', 'CLEC10A'],
                    'Megakaryocytes': ['RGS18','C2orf88','SDPR','TMEM40','GP9','MFSD1','PF4','PPBP'],
                }
                adata = sp.ut.get_processed_pbmc_data()
                selections = sp.se.select_reference_probesets(
                    adata, methods=["PCA", "DE", "HVG", "random"], n=30, seeds=range(7), verbosity=0)
                evaluator = sp.ev.ProbesetEvaluator(
                    adata, verbosity=0, results_dir=None, scheme="custom", metrics=["marker_corr"], marker_list=marker_list)
                for set_id, df in selections.items():
                    gene_set = df[df["selection"]].index.to_list()
                    evaluator.evaluate_probeset(gene_set, set_id=set_id)

                evaluator.plot_marker_corr()

            .. image:: ../../docs/plot_examples/Evaluator_plot_marker_corr.png


        """

        if "marker_corr" not in self.results:
            raise ValueError("Can't plot marker correlations since no results are found.")

        pl.marker_correlation(marker_corr=self.results["marker_corr"], **kwargs)

    # TODO remove this function (instead, we now have individual plot_'metric'() functions)
    def plot_evaluations(
        self,
        set_ids: Union[str, List[str]] = "all",
        metrics: Union[str, List[str]] = "all",
        show: bool = True,
        save: Union[str, bool] = False,
        plt_kwargs={},
    ) -> None:
        """Plot detailed results plots for specified metrics.

        Note:
            Not all plots can be supported here. If we want to plot a penalty kernel for example we're missing the
            kernel info. For such plots we need separate functions.

        Args:
            set_ids:
                ID of the current probeset or "all". Check out :attr:`.ProbesetEvaluator.summary_results` for available
                sets.
            metrics:
                List of calculated metrics or "all". Check out :attr:`.ProbesetEvaluator.metrics` for available metrics.
            save:
                If `True` or a `str`, save the figure.
            show:
                Show the figure.
            plt_kwargs:
                Keyword Args for the selection method specific plotting function.
                The used plotting functions are:

                .. list-table::
                    :header-rows: 1

                    * - selection metric
                      - plotting function
                    * - forest_clfs
                      - :func:`.confusion_matrix`
                    * - gene_corr
                      - :func:`.correlation_matrix`
        """

        if set_ids == "all":
            if self.dir:
                self.summary_results = pd.read_csv(self._summary_file, index_col=0)
            set_ids = self.summary_results.index.tolist()
        assert isinstance(set_ids, list)

        if metrics == "all":
            metrics = self.metrics

        for metric in metrics:
            if metric not in self.results:
                self.results[metric] = {}
            for set_id in set_ids:
                if (set_id not in self.results[metric]) or (self.results[metric][set_id] is None):
                    try:
                        self.results[metric][set_id] = pd.read_csv(self._res_file(metric, set_id), index_col=0)
                    except FileNotFoundError:
                        print(f"No results file found for set {set_id} for metric {metric}.")

        if "forest_clfs" in metrics:
            conf_plt_kwargs = plt_kwargs["forest_clfs"] if ("forest_clfs" in plt_kwargs) else {}
            pl.confusion_matrix(set_ids, self.results["forest_clfs"], show=show, save=save, **conf_plt_kwargs)

        if "gene_corr" in metrics:
            corr_plt_kwargs = plt_kwargs["gene_corr"] if ("gene_corr" in plt_kwargs) else {}
            pl.correlation_matrix(set_ids, self.results["gene_corr"], show=show, save=save, **corr_plt_kwargs)


########################################################################################################
########################################################################################################
########################################################################################################
# evaluation.py will be reserved for the ProbesetEvaluator class only at the end. Therefore
# the following functions will be moved or removed (quite a few dependencies need to be adjusted first though)


def plot_gene_expressions(
    adata: sc.AnnData, f_idxs: Iterable[Any], fig_title: str = None, show: bool = True, save: Union[str, bool] = False
) -> None:
    """Plot a UMAP of the gene expression.

    Args:
        adata:
            An already preprocessed annotated data matrix. Typically we use log normalised data.
        f_idxs:
            Indices of the genes to plot.
        fig_title:
            Figure title.
        show:
            Show the figure.
        save:
            If `True` or a `str`, save the figure.
    """
    a = adata.copy()  # TODO Think we can get rid of this copy and just work with the views
    gene_obs = []
    for _, f_idx in enumerate(f_idxs):
        gene_name = a.var.index[f_idx]
        a.obs[gene_name] = a.X[:, f_idx]
        gene_obs.append(gene_name)

    fig = sc.pl.umap(a, color=gene_obs, ncols=4, return_fig=True)
    fig.suptitle(fig_title)
    if save:
        fig.savefig(save, bbox_inches="tight")
    if show:
        plt.show()


def plot_nmis(
    results_path: str,
    cols: Iterable = None,
    colors: List[str] = None,
    labels: List[str] = None,
    legend: tuple = None,
    show: bool = True,
    save: Union[bool, str] = False,
) -> plt.Figure:
    """Plot the distribution of NMI values.

    Notes:

        Custom legend: e.g. ``legend = [custom_lines,line_names]``

        Custom lines: eg::

            custom_lines = [Line2D([0], [0], color='red',    lw=linewidth),
                            Line2D([0], [0], color='orange', lw=linewidth),
                            Line2D([0], [0], color='green',  lw=linewidth),
                            Line2D([0], [0], color='blue',   lw=linewidth),
                            Line2D([0], [0], color='cyan',   lw=linewidth),
                            Line2D([0], [0], color='black',  lw=linewidth),
                        ]
            line_names = ["dropout", "dropout 1 donor", "pca", "marker", "random"]

    Args:
        results_path:
            Path where NMI results are stored.
        cols:
            Which columns of the table stored at the `results_path` should be plotted.
        colors:
            List of a color for each line.
        labels:
            List with a label for each line.
        legend:
            Handles and Labels of figure legend.
        show:
            Show the figure.
        save:
            If `True` or a `str`, save the figure.
    """
    df = pd.read_csv(results_path, index_col=0)
    fig = plt.figure(figsize=(10, 6))
    if cols is None:
        for col in df.columns:
            plt.plot(df.index, df[col], label=col)
    else:
        for i, col in enumerate(cols):
            if labels is None:
                label = col
            else:
                label = labels[i]
            if colors is None:
                plt.plot(df.index, df[col], label=label)
            else:
                plt.plot(df.index, df[col], label=label, c=colors[i])
    if legend is None:
        plt.legend(loc="center left", bbox_to_anchor=(1, 0.5))
    else:
        plt.legend(
            legend[0],
            legend[1],
            loc="center left",
            bbox_to_anchor=(1, 0.5),
            frameon=False,
        )
    plt.xlabel("n clusters")
    plt.ylabel("NMI")
    if show:
        plt.show()
    if save:
        fig.savefig(save, bbox_inches="tight")
    return fig


##########################################################
############### tree_classifications() ###################
##########################################################
# Note that the single tree classifications are too noisy
# we go with random forest classifications now, picking the best tree


def split_train_test_sets(
    adata: sc.AnnData, split: int = 4, seed: int = 2020, verbose: bool = True, obs_key: str = None
) -> None:
    """Split data to train and test set.

    Args:
        adata:
            An already preprocessed annotated data matrix. Typically we use log normalised data.
        split:
            Number of splits.
        seed:
            Random number seed.
        verbose:
            Verbosity level > 1.
        obs_key:
            Provide a column name of adata.obs. If an obs_key is provided each group is split with the defined ratio.
    """
    if not obs_key:
        n_train = (adata.n_obs // (split + 1)) * split
        np.random.seed(seed=seed)
        train_obs = np.random.choice(adata.n_obs, n_train, replace=False)
        test_obs = np.array([True for i in range(adata.n_obs)])
        test_obs[train_obs] = False
        train_obs = np.invert(test_obs)
        if verbose:
            print(f"Split data to ratios {split}:1 (train:test)")
            print(f"datapoints: {adata.n_obs}")
            print(f"train data: {np.sum(train_obs)}")
            print(f"test data: {np.sum(test_obs)}")
        adata.obs["train_set"] = train_obs
        adata.obs["test_set"] = test_obs
    else:
        adata.obs["train_set"] = False
        adata.obs["test_set"] = False
        for group in adata.obs[obs_key].unique():
            df = adata.obs.loc[adata.obs[obs_key] == group]
            n_obs = len(df)
            n_train = (n_obs // (split + 1)) * split
            np.random.seed(seed=seed)
            train_obs = np.random.choice(n_obs, n_train, replace=False)
            test_obs = np.array([True for i in range(n_obs)])
            test_obs[train_obs] = False
            train_obs = np.invert(test_obs)
            if verbose:
                print(f"Split data for group {group}")
                print(f"to ratios {split}:1 (train:test)")
                print(f"datapoints: {n_obs}")
                print(f"train data: {np.sum(train_obs)}")
                print(f"test data: {np.sum(test_obs)}")
            adata.obs.loc[df.index, "train_set"] = train_obs
            adata.obs.loc[df.index, "test_set"] = test_obs


############## FOREST CLASSIFICATIONS ##############


def get_celltypes_with_too_small_test_sets(
    adata: sc.AnnData, ct_key: str, min_test_n: int = 20, split_kwargs: Dict[str, int] = {"seed": 0, "split": 4}
) -> Tuple[List[str], List[int]]:
    """Get celltypes whith test set sizes below `min_test_n`.

    We split the observations in adata into train and test sets for forest training. Check if the resulting
    test sets have at least `min_test_n` samples.

    Args:
        adata:
            An already preprocessed annotated data matrix. Typically we use log normalised data.
        ct_key:
            Column of `adata.obs` with cell type annotation.
        min_test_n:
            Minimal number of samples in each celltype's test set.
        split_kwargs:
            Keyword arguments for ev.split_train_test_sets().

    Returns:
        cts_below_min: list:
            celltypes with too small test sets
        counts_below_min: list:
            test set sample count for each celltype in celltype_list

    """
    a = adata.copy()
    split_train_test_sets(a, verbose=False, obs_key=ct_key, **split_kwargs)
    a = a[a.obs["test_set"], :]

    counts = a.obs.groupby(ct_key)["test_set"].value_counts()
    below_min = counts < min_test_n
    cts_below_min = [idx[0] for idx in below_min[below_min].index]
    counts_below_min = counts[below_min].tolist()
    return cts_below_min, counts_below_min


def uniform_samples(
    adata: sc.AnnData,
    ct_key: str,
    set_key: str = "train_set",
    subsample: int = 500,
    seed: int = 2020,
    celltypes: Union[List[str], str] = "all",
) -> Tuple[np.ndarray, Dict[str, np.ndarray], list]:
    """Subsample `subsample` cells per celltype.

    If the number of cells of a celltype is lower we're oversampling that celltype.

    Args:
        adata:
            An already preprocessed annotated data matrix. Typically we use log normalised data.
        ct_key:
            Column of `adata.obs` with cell type annotation.
        set_key:
            Column of `adata.obs` with indicating the train set.
        subsample:
            Number of random choices.
        seed:
            Random number seed.
        celltypes:
            List of celltypes to consider or `all`.
    """
    a = adata[adata.obs[set_key], :]
    if celltypes == "all":
        celltypes = list(a.obs[ct_key].unique())
    # Get subsample for each celltype
    all_obs = []
    for ct in celltypes:
        df = a.obs.loc[a.obs[ct_key] == ct]
        n_obs = len(df)
        np.random.seed(seed=seed)
        if n_obs > subsample:
            obs = np.random.choice(n_obs, subsample, replace=False)
            all_obs += list(df.iloc[obs].index.values)
        else:
            obs = np.random.choice(n_obs, subsample, replace=True)
            all_obs += list(df.iloc[obs].index.values)

    if scipy.sparse.issparse(a.X):
        X = a[all_obs, :].X.toarray()
    else:
        X = a[all_obs, :].X.copy()
    y = {}
    for ct in celltypes:
        y[ct] = np.where(a[all_obs, :].obs[ct_key] == ct, ct, "other")

    cts = a[all_obs].obs[ct_key].values

    return X, y, cts


def save_forest(results: list, path: str) -> None:
    """Save forest results to file.

    Args:
        results:
            Output from forest_classifications().
        path:
            Path to save file.
    """
    Path(os.path.dirname(path)).mkdir(parents=True, exist_ok=True)
    with open(path, "wb") as f:
        pickle.dump(results, f)


def load_forest(path: str) -> Any:
    """Load forest results from path.

    Args:
        path:
            Path to file.
    """
    return pickle.load(open(path, "rb"))


def get_reference_masks(cts: list, ct_to_ref: Dict[str, list]) -> Dict[str, bool]:
    """Get celltype specific boolean masks over celltype annotation vector.

    Args:
        cts:
            celltype annotations.
        ct_to_ref:
            Each celltype's list of reference celltypes e.g.::

                {'AT1':['AT1','AT2','Club'],'Pericytes':['Pericytes','Smooth muscle']}

    """
    masks = {}
    for ct, ref in ct_to_ref.items():
        masks[ct] = np.in1d(cts, ref)
    return masks


def train_ct_tree_helper(
    celltypes: List[str],
    X_train: Any,
    y_train: Any,
    seed: int,
    max_depth: int = 3,
    masks: Dict[str, bool] = None,
    queue: SigQueue = None,
):
    """Train decision trees parallelized over celltypes.

    Args:
        celltypes:
            List of celltypes to consider.
        X_train:
        y_train:
        seed:
            Random number seed.
        max_depth:
        masks:
        queue:

    TODO: Write docstring
    """
    ct_trees = {}
    for ct in celltypes:
        ct_trees[ct] = tree.DecisionTreeClassifier(
            criterion="gini", splitter="best", max_depth=max_depth, random_state=seed, class_weight="balanced"  # 3,
        )
        if masks is None:
            ct_trees[ct] = ct_trees[ct].fit(X_train, y_train[ct])
        elif np.sum(masks[ct]) > 0:
            ct_trees[ct] = ct_trees[ct].fit(X_train[masks[ct], :], y_train[ct][masks[ct]])

        if queue is not None:
            queue.put(Signal.UPDATE)

    if queue is not None:
        queue.put(Signal.FINISH)

    return ct_trees


def pool_train_ct_tree_helper(ct_trees_dicts: Sequence[Any]) -> Any:
    """Combine list of dictonaries to one dict.

    Args:
        ct_trees_dicts:

    TODO: Write docstring
    """
    tmp = [ct for trees_dict in ct_trees_dicts for ct in trees_dict]
    if len(set(tmp)) < len(tmp):
        raise ValueError("Multiple trees for the same celltype are in the results of the parallelized execution")
    ct_trees = {ct: tree for ct_trees_dict in ct_trees_dicts for ct, tree in ct_trees_dict.items()}
    return ct_trees


def eval_ct_tree_helper(
    ixs: List[int],
    celltypes: List[str],
    ref_celltypes: List[str],
    ct_trees: np.ndarray,
    X_test: np.ndarray,
    y_test: np.ndarray,
    cts_test: List[str],
    masks: Dict[str, bool] = None,
    queue: SigQueue = None,
) -> Tuple[pd.DataFrame, Dict[str, pd.DataFrame]]:
    """
    TODO: Write docstring

    Args:
        ixs:
        celltypes:
        ref_celltypes:
        ct_trees:
        X_test:
        y_test:
        cts_test:
        masks:
        queue:

    Returns
        f1_scores:
    """
    tree_names = [str(i) for i in ixs]
    summary_metric = pd.DataFrame(index=celltypes, columns=tree_names, dtype="float64")
    specificities = {ct: pd.DataFrame(index=ref_celltypes, columns=tree_names, dtype="float64") for ct in celltypes}
    for i in ixs:
        for ct in celltypes:
            if (masks is None) or (np.sum(masks[ct]) > 0):
                X = X_test if (masks is None) else X_test[masks[ct], :]
                y = y_test[ct] if (masks is None) else y_test[ct][masks[ct]]
                prediction = ct_trees[ct][i].predict(X)
                report = classification_report(y, prediction, output_dict=True)
                summary_metric.loc[ct, str(i)] = report["macro avg"]["f1-score"]
                for ct2 in [c for c in ref_celltypes if not (c == ct)]:
                    idxs = (cts_test == ct2) if (masks is None) else (cts_test[masks[ct]] == ct2)
                    if np.sum(idxs) > 0:
                        specificity = np.sum(prediction[idxs] == y[idxs]) / np.sum(idxs)
                        specificities[ct].loc[ct2, str(i)] = specificity

        if queue is not None:
            queue.put(Signal.UPDATE)

    if queue is not None:
        queue.put(Signal.FINISH)

    return summary_metric, specificities


def pool_eval_ct_tree_helper(f1_and_specificities: Iterable) -> Tuple[pd.DataFrame, Any]:
    """
    TODO: Write docstring

    Notes:
        We parallelize over n_trees.

    Args:
        f1_and_specificities:
    """
    summary_metric_dfs = [val[0] for val in f1_and_specificities]
    specificity_df_dicts = [val[1] for val in f1_and_specificities]
    summary_metric = pd.concat(summary_metric_dfs, axis=1)
    cts = list(specificity_df_dicts[0])
    specificities = {
        ct: pd.concat([specificity_df_dicts[i][ct] for i in range(len(specificity_df_dicts))], axis=1) for ct in cts
    }
    return summary_metric, specificities


def single_forest_classifications(
    adata: sc.AnnData,
    selection: Union[list, pd.DataFrame],
    celltypes: Union[str, list] = "all",
    ref_celltypes: Union[str, list] = "all",
    ct_key: str = "Celltypes",
    ct_spec_ref: Dict[str, List[str]] = None,
    save: Union[str, bool] = False,
    seed: int = 0,
    n_trees: int = 50,
    max_depth: int = 3,
    subsample: int = 1000,
    test_subsample: int = 3000,
    sort_by_tree_performance: bool = True,
    verbose: bool = False,
    return_clfs: bool = False,
    n_jobs: int = 1,
    backend: str = "loky",
    progress: Optional[Progress] = None,
    level: int = 3,
    task: str = "Train trees...",
) -> Union[
    Tuple[List[Union[Union[pd.DataFrame, dict], Any]], dict],  # return_clfs = True
    Tuple[pd.DataFrame, Dict[str, pd.DataFrame], Dict[str, pd.DataFrame]],
]:  # return_clfs = False
    """Compute or load decision tree classification results.

    Notes:
        As metrics we use:
        macro f1 score as summary statistic - it's a uniformly weighted statistic wrt celltype groups in 'others' since
        we sample uniformly.
        For the reference celltype specific metric we use specificity = TN/(FP+TN) (also because FN and TP are not
        feasible in the given setting)

    Args:
        adata:
            An already preprocessed annotated data matrix. Typically we use log normalised data.
        selection:
            Trees are trained on genes of the list or genes defined in the bool column ``selection['selection']``.
        celltypes:
            Trees are trained on the given celltypes
        ref_celltypes:
            List of celltypes used as reference or ``'all'``.
        ct_key: str
            Column name of adata.obs with celltype infos
        ct_spec_ref:
            Celltype specific references (e.g.:
            ``{'AT1':['AT1','AT2','Club'],'Pericytes':['Pericytes','Smooth muscle']}``). This argument was introduced to
            train secondary trees.
        save:
            If not False load results if the given file exists, otherwise save results after computation.
        n_trees:
            Number of trees to train.
        seed:
            Random seed.
        max_depth:
            max_depth argument of DecisionTreeClassifier.
        subsample: int
            For each trained tree we use samples of maximal size=`subsample` for each celltype. If fewer cells
            are present for a given celltype all cells are used.
        test_subsample:
            Number of random choices for drawing test sets.
        sort_by_tree_performance:
            Wether to sort results and trees by tree performance (best first) per celltype
        verbose:
            Verbosity level > 1.
        return_clfs:
            Wether to return the sklearn tree classifier objects. (if `return_clfs` and `save_load` we still on
            save the results tables, if you want to save the classifiers this needs to be done separately).
        n_jobs:
            Multiprocessing number of processes.
        backend:
            Which backend to use for multiprocessing. See class `joblib.Parallel` for valid options.
        progress:
            ``rich.Progress`` object if progress bars should be shown.
        level:
            Progress bar level.
        task:
            Description of progress task.


    Returns:

        tuple: tuple containing:

            - summary_metric: pd.DataFrame
                macro f1 scores for each celltype's trees (Ordered according best performing trees)
            - ct_specific_metric: dict of pd.DataFrame
                For each celltype's tree: specificity (= TN / (FP+TN)) wrt each other celltype's test sample
            - importances: dict of pd.DataFrame
                Gene's feature importances for each tree.
            - forests: dict
                only returned if ``return_clfs=True``. Then the other three return values will be packed in a list:
                ``[summary_metric,ct_specific_metric,importances], forests``.

    Note:
        In all output files trees are ordered according macro f1 performance.

    """
    # TODO: This doc string is partially from an older version. Update it! (Descripiton and Return is already up to
    #  date)
    # TODO: Add progress bars to trees, and maybe change verbose to verbosity levels

    # if verbose:
    #     try:
    #         from tqdm.notebook import tqdm
    #     except ImportError:
    #         from tqdm import tqdm_notebook as tqdm
    # else:
    #     tqdm = None

    n_jobs = _get_n_cores(n_jobs)

    if isinstance(selection, (list, np.ndarray, np.generic)):
        genes = selection
    elif isinstance(selection, pd.Index):
        genes = selection.values
    elif isinstance(selection, pd.DataFrame):
        genes = list(selection.loc[selection["selection"]].index)
    a = adata[:, genes].copy()

    # apply a train test set split one time just to get test set numbers for each celltype to eventually filter out
    # celltypes
    split_train_test_sets(a, split=4, seed=2020, verbose=False, obs_key=ct_key)
    if celltypes == "all":
        celltypes = np.unique(a.obs[ct_key].values)
    if ref_celltypes == "all":
        ref_celltypes = np.unique(a.obs[ct_key].values)
    celltypes_tmp = [
        ct
        for ct in celltypes
        if (ct in a.obs.loc[a.obs["train_set"], ct_key].values) and (ct in a.obs.loc[a.obs["test_set"], ct_key].values)
    ]
    ref_celltypes_tmp = [
        ct
        for ct in ref_celltypes
        if (ct in a.obs.loc[a.obs["train_set"], ct_key].values) and (ct in a.obs.loc[a.obs["test_set"], ct_key].values)
    ]
    for c in [c for c in celltypes if c not in celltypes_tmp]:
        warnings.warn(f"Zero cells of celltype {c} in train or test set. No tree is calculated for celltype {c}.")
    for c in [c for c in ref_celltypes if c not in ref_celltypes_tmp]:
        warnings.warn(
            f"Zero cells of celltype {c} in train or test set. Celltype {c} is not included as reference celltype."
        )
    celltypes = celltypes_tmp
    ref_celltypes = ref_celltypes_tmp
    cts_not_in_ref = [ct for ct in celltypes if not (ct in ref_celltypes)]
    if cts_not_in_ref:
        warnings.warn(
            f"For celltypes {cts_not_in_ref} trees are computed, they are not listed in reference celltypes though. "
            f"Added them..."
        )
        ref_celltypes += cts_not_in_ref

    # Reset subsample and test_subsample if dataset is actually too small.
    max_counts_train = a.obs.loc[a.obs["train_set"], ct_key].value_counts().loc[ref_celltypes].max()
    max_counts_test = a.obs.loc[a.obs["test_set"], ct_key].value_counts().loc[ref_celltypes].max()
    if subsample > max_counts_train:
        subsample = max_counts_train
    if test_subsample > max_counts_test:
        test_subsample = max_counts_test

    X_test, y_test, cts_test = uniform_samples(
        a, ct_key, set_key="test_set", subsample=test_subsample, seed=seed, celltypes=ref_celltypes
    )
    if ct_spec_ref is not None:
        masks_test: Union[Dict[str, bool], None] = get_reference_masks(cts_test, ct_spec_ref)
    else:
        masks_test = None

    ct_trees: Dict[str, list] = {ct: [] for ct in celltypes}
    np.random.seed(seed=seed)
    seeds = np.random.choice(100000, n_trees, replace=False)
    # Compute trees (for each tree index we parallelize over celltypes)
    # for i in tqdm(range(n_trees), desc="Train trees") if tqdm else range(n_trees):
    if progress and verbose:
        forest_task = progress.add_task(task, total=n_trees, level=level)
    for i in range(n_trees):
        X_train, y_train, cts_train = uniform_samples(
            a, ct_key, set_key="train_set", subsample=subsample, seed=seeds[i], celltypes=ref_celltypes
        )
        if ct_spec_ref is not None:
            masks: Union[Dict[str, bool], None] = get_reference_masks(cts_train, ct_spec_ref)
        else:
            masks = None
        ct_trees_i = parallelize(
            callback=train_ct_tree_helper,
            collection=celltypes,
            n_jobs=n_jobs,
            backend=backend,
            extractor=pool_train_ct_tree_helper,
            show_progress_bar=False,  # verbose, # False
        )(X_train=X_train, y_train=y_train, seed=seeds[i], max_depth=max_depth, masks=masks)
        for ct in celltypes:
            ct_trees[ct].append(ct_trees_i[ct])
        if progress and verbose:
            progress.advance(forest_task)
    # Get feature importances
    importances = {
        ct: pd.DataFrame(index=a.var.index, columns=[str(i) for i in range(n_trees)], dtype="float64")
        for ct in celltypes
    }
    for i in range(n_trees):
        for ct in celltypes:
            if (masks_test is None) or (np.sum(masks_test[ct]) > 0):
                importances[ct][str(i)] = ct_trees[ct][i].feature_importances_
    # Evaluate trees (we parallelize over tree indices)
    summary_metric, ct_specific_metric = parallelize(
        callback=eval_ct_tree_helper,
        collection=[i for i in range(n_trees)],
        n_jobs=n_jobs,
        backend=backend,
        extractor=pool_eval_ct_tree_helper,
        show_progress_bar=False,  # =verbose,
        desc="Evaluate trees",
    )(
        celltypes=celltypes,
        ref_celltypes=ref_celltypes,
        ct_trees=ct_trees,
        X_test=X_test,
        y_test=y_test,
        cts_test=cts_test,
        masks=masks_test,
    )

    # Sort results
    if sort_by_tree_performance:
        for ct in summary_metric.index:
            if (masks_test is None) or (np.sum(masks_test[ct]) > 0):
                order = summary_metric.loc[ct].sort_values(ascending=False).index.values.copy()
                order_int = [summary_metric.loc[ct].index.get_loc(idx) for idx in order]
                summary_metric.loc[ct] = summary_metric.loc[ct, order].values
                ct_specific_metric[ct].columns = order.copy()
                importances[ct].columns = order.copy()
                ct_specific_metric[ct] = ct_specific_metric[ct].reindex(
                    sorted(ct_specific_metric[ct].columns, key=int), axis=1
                )
                importances[ct] = importances[ct].reindex(sorted(importances[ct].columns, key=int), axis=1)
                ct_trees[ct] = [ct_trees[ct][i] for i in order_int]

    # We change the f1 summary metric now, since we can't summarize this value anymore when including secondary trees.
    # When creating the results for secondary trees we take the specificities according reference celltypes of each
    # tree.
    # Our new metric is just the mean of these specificities. Btw we still keep the ordering to be based on f1 scores.
    # Think that makes more sense since it's the best balanced result.
    # TODO TODO TODO: Change misleading variable names in other functions (where the old "f1_table" is used)
    summary_metric = summarize_specs(ct_specific_metric)

    if save:
        assert isinstance(save, str)
        save_forest([summary_metric, ct_specific_metric, importances], save)

    if return_clfs:
        return [summary_metric, ct_specific_metric, importances], ct_trees
    else:
        return summary_metric, ct_specific_metric, importances


def summarize_specs(specs: Dict[str, pd.DataFrame]) -> pd.DataFrame:
    """Summarize specificities to summary metrics per celltype.

    Args:
        specs:
            Each celltype's specificities of reference celltypes.

    """
    cts = [ct for ct in specs]
    df = pd.DataFrame(index=cts, columns=specs[cts[0]].columns)
    for ct in specs:
        df.loc[ct] = specs[ct].mean()
    return df


def combine_tree_results(
    primary: Union[list, Tuple[list, dict]],  # with_clfs=False  # with_clfs=True
    secondary: Union[list, Tuple[list, dict]],  # with_clfs=False  # with_clfs=True
    with_clfs: bool = False,
) -> Union[list, Tuple[list, dict]]:  # with_clfs=False  # with_clfs=True
    """Combine results of primary and secondary trees.

    Notes:

        There are three parts in the forest results:
        1. f1_table
        2. classification specificities
        3. feature_importances

        The output for 2. and 3. will be in the same form as the input.
        Specificities are taken from secondary where existend, otherwise from primary.
        Feature_importances are summed up (reasoning: distinguishing celltypes that are
        hard to distinguish is very important and therefore good to rank respective genes high).
        The f1 tables are just aggregated to a list

    Args:

        primary:
            with_clfs_True:
                - Results: list:
                    - pd.DataFrame
                    - Dict[celltype: str, pd.DataFrame]
                    - Dict[celltype: str, pd.DataFrame]
                - Classifiers: Dict[celltype: str, DecisionTreeClassifier]

        secondary:
            data structure like primary

        with_clfs:
            Whether primary, secondary and the output each contain a list of forest results and the forest classifiers
            or only the results.

    Returns:
        with_clfs_True:
            - Results: list:
                - pd.DataFrame
                - Dict[celltype: str, pd.DataFrame]
                - Dict[celltype: str, pd.DataFrame]
            - Classifiers: Dict[celltype: str, DecisionTreeClassifier]

    """
    expected_len = 2 if with_clfs else 3
    if (len(primary) != expected_len) or (len(secondary) != expected_len):
        raise ValueError(
            f"inputs primary and secondary are expected to be lists of length == {expected_len}, not {len(primary)},"
            f"{len(secondary)}"
        )

    if with_clfs:
        primary_res, primary_clfs = primary
        secondary_res, secondary_clfs = secondary
    else:
        primary_res = primary
        secondary_res = secondary

    combined: List[Union[pd.DataFrame, Dict[str, pd.DataFrame]]] = [pd.DataFrame(), {}, {}]
    ## f1 (exchanged by summary stats below)
    # for f1_table in [primary[0],secondary[0]]:
    #    if isinstance(f1_table,list):
    #        combined[0] += f1_table
    #    else:
    #        combined[0].append(f1_table)
    # specificities
    celltypes = [key for key in secondary_res[1]]
    combined[1] = {ct: df.copy() for ct, df in primary_res[1].items()}
    assert isinstance(combined[1], dict)
    for ct in celltypes:
        filt = ~secondary_res[1][ct].isnull().all(axis=1)
        combined[1][ct].loc[filt] = secondary_res[1][ct].loc[filt]
    # summary stats
    assert isinstance(combined[0], pd.DataFrame)
    combined[0] = summarize_specs(combined[1])
    # feature importance
    combined[2] = {ct: df.copy() for ct, df in primary_res[2].items()}
    assert isinstance(combined[2], dict)
    for ct in celltypes:
        combined[2][ct] += secondary_res[2][ct].fillna(0)
        combined[2][ct] = combined[2][ct].div(combined[2][ct].sum(axis=0), axis=1)

    if with_clfs:
        combined_clfs = primary_clfs
        for ct in combined_clfs:
            if ct in secondary_clfs:
                combined_clfs[ct] += secondary_clfs[ct]
        return combined, combined_clfs
    else:
        return combined


def outlier_mask(
    df: pd.DataFrame, n_stds: int = 1, min_outlier_dif: float = 0.02, min_score: float = 0.9
) -> pd.DataFrame:
    """Get mask over df.index based on values in df columns.

    Args:
        df:
        n_stds:
        min_outlier_dif:
        min_score:
    """
    # TODO write docstring

    crit1 = df < (df.mean(axis=0) - (n_stds * df.std(axis=0))).values[np.newaxis, :]
    crit2 = df < (df.mean(axis=0) - min_outlier_dif).values[np.newaxis, :]
    crit3 = df < min_score
    return (crit1 & crit2) | crit3


def get_outlier_reference_celltypes(
    specs: Dict[str, pd.DataFrame], n_stds: int = 1, min_outlier_dif: float = 0.02, min_score: float = 0.9
) -> Dict[str, pd.DataFrame]:
    """For each celltype's best tree get reference celltypes with low performance.

    specs:
        Each celltype's specificities of reference celltypes.
    n_stds:

    min_outlier_dif:

    min_score:

    """
    outliers = {}
    for ct, df in specs.items():
        outliers[ct] = df.loc[outlier_mask(df[["0"]], n_stds, min_outlier_dif, min_score).values].index.tolist() + [ct]
        if len(outliers[ct]) == 1:
            outliers[ct] = []
    return outliers


def forest_classifications(
    adata: sc.AnnData,
    selection: Union[list, pd.DataFrame],
    max_n_forests: int = 3,
    verbosity: int = 1,
    save: Union[str, bool] = False,
    outlier_kwargs: dict = {},
    progress: Optional[Progress] = None,
    task: str = "Train hierarchical trees...",
    level: int = 2,
    **forest_kwargs,
) -> Union[
    list,  # with_clfs=False
    Tuple[list, dict],  # with_clfs=True
    Tuple[pd.DataFrame, Dict[str, pd.DataFrame], Dict[str, pd.DataFrame]],
]:  # from single_forest_classifications()
    """Train best trees including secondary trees.

    Args:
        adata:
            An already preprocessed annotated data matrix. Typically we use log normalised data.
        selection:
            Trees are trained on genes of the list or genes defined in the bool column ``selection[‘selection’]``.
        max_n_forests:
            Number of best trees considered as a tree group. Including the primary tree.
        verbosity:
            Verbosity level.
        save:
            If not False load results if the given file exists, otherwise save results after computation.
        outlier_kwargs:
            Parameters for :func:`.get_outlier_reference_celltypes`.
        progress:
            :attr:`rich.Progress` object if progress bars should be shown.
        task:
            Description of progress task.
        level:
            Progress bar level.
        **forest_kwargs:
            Parameters for :func:`.single_forest_classifications`.

    """

    # TODO write docstring

    # if verbosity > 0:
    #     try:
    #         from tqdm.notebook import tqdm
    #     except ImportError:
    #         from tqdm import tqdm_notebook as tqdm
    # else:
    #     tqdm = None

    ct_spec_ref = None
    res = None
    with_clfs = "return_clfs" in forest_kwargs and forest_kwargs["return_clfs"]
    stop_progress = False
    if not progress and 2 * verbosity >= level:
        progress = NestedProgress()
        progress.start()
        stop_progress = True
    if progress and 2 * verbosity >= level:
        forest_task = progress.add_task(task, total=max_n_forests, level=level)
    # for _ in tqdm(range(max_n_forests), desc="Train hierarchical trees") if tqdm else range(max_n_forests):
    for _ in range(max_n_forests):
        new_res = single_forest_classifications(
            adata,
            selection,
            ct_spec_ref=ct_spec_ref,
            verbose=verbosity > 1,
            save=False,
            progress=progress,
            level=level + 1,
            **forest_kwargs,
        )
        assert isinstance(new_res, tuple)
        if res is None:
            res = new_res
        else:
            res = combine_tree_results(res, new_res, with_clfs=with_clfs)
        specs = res[0][1] if with_clfs else res[1]
        ct_spec_ref = get_outlier_reference_celltypes(specs, **outlier_kwargs)
        if progress and 2 * verbosity >= level:
            progress.advance(forest_task)

    if save:
        assert isinstance(save, str)
        if with_clfs:
            assert isinstance(res, tuple)
            save_forest(res[0], save)
        else:
            assert isinstance(res, list)
            save_forest(res, save)

    if progress and 2 * verbosity >= level and stop_progress:
        progress.stop()
    assert res is not None
    return res


def forest_rank_table(
    importances: Dict[str, pd.DataFrame],
    celltypes: Union[str, List[str]] = "all",
    return_ct_specific_rankings: bool = False,
) -> Union[pd.DataFrame, Dict[str, pd.DataFrame]]:
    """Rank genes according importances of the celltypes' forests.

    # TODO complete docstring

    Args:
        importances:

        celltypes: str or list of strs
            If 'all' create ranking based on all celltypes in importances. Otherwise base the ranking only on
            the trees of the subset `celltypes`.
        importances: dict of pd.DataFrame
            Output from `forest_classifications()`. DataFrame for each celltype's forest.
            Each column refers to genes of one tree. The columns are sorted according performance (best first)
        return_ct_specific_rankings:


    Returns:
        pd.DataFrame
            index:
                Genes found in :attr:`importances`
            columns:

                - 'rank': integer, tree rank in which a gene occured the first time (best over all celltypes)
                - 'importance_score': max feature importance of gene over celltypes where the gene occured at `rank`
                - ct in celltypes:
    """
    im = (
        importances.copy()
        if (celltypes == "all")
        else {ct: df.copy() for ct, df in importances.items() if ct in celltypes}
    )

    # ranking per celltype
    worst_rank = max([len(im[ct].columns) + 1 for ct in im])
    for ct in im:
        im[ct] = im[ct].reindex(columns=im[ct].columns.tolist() + ["tree", "rank", "importance_score"])
        rank = 1
        for tree_idx, col in enumerate(im[ct].columns):
            filt = im[ct]["rank"].isnull() & (im[ct][col] > 0)
            if filt.sum() > 0:
                im[ct].loc[filt, ["tree", "rank"]] = [tree_idx, rank]
                im[ct].loc[filt, "importance_score"] = im[ct].loc[filt, col]
                rank += 1
        filt = im[ct]["rank"].isnull()
        im[ct].loc[filt, ["rank", "importance_score"]] = [worst_rank, 0]

    # Save celltype specific rankings in current form if later returned
    if return_ct_specific_rankings:
        im_ = {ct: df.copy() for ct, df in im.items()}

    # collapse to general ranking.
    for ct in im:
        im[ct].columns = [f"{ct}_{col}" for col in im[ct]]
    tab = pd.concat([df for _, df in im.items()], axis=1)
    tab["rank"] = tab[[f"{ct}_rank" for ct in im]].min(axis=1)
    tab["importance_score"] = 0
    tab = tab.reindex(columns=tab.columns.tolist() + [ct for ct in im])
    tab[[ct for ct in im]] = False
    for gene in tab.index:
        tmp_cts = [ct for ct in im if (tab.loc[gene, f"{ct}_rank"] == tab.loc[gene, "rank"])]
        tmp_scores = [
            tab.loc[gene, f"{ct}_importance_score"]
            for ct in im
            if (tab.loc[gene, f"{ct}_rank"] == tab.loc[gene, "rank"])
        ]
        tab.loc[gene, "importance_score"] = max(tmp_scores) if tmp_scores else 0
        if tab.loc[gene, "rank"] != worst_rank:
            tab.loc[gene, tmp_cts] = True

    tab = tab[["rank", "importance_score"] + [ct for ct in im]]
    tab = tab.sort_values(["rank", "importance_score"], ascending=[True, False])
    tab["rank"] = tab["rank"].rank(axis=0, method="dense", na_option="keep", ascending=True)

    if return_ct_specific_rankings:
        im_ = {ct: df.sort_values(["rank", "importance_score"], ascending=[True, False]) for ct, df in im_.items()}
        return tab, im_
    else:
        return tab<|MERGE_RESOLUTION|>--- conflicted
+++ resolved
@@ -453,14 +453,6 @@
                 if self.progress and self.verbosity > 0:
                     self.progress.advance(task_final)
 
-            if update_summary:
-                self.summary_statistics(set_ids=[set_id])
-
-<<<<<<< HEAD
-        if self.progress and self.verbosity > 0:
-            self.progress.advance(evaluation_task)
-            self.progress.add_task(description="FINISHED\n", footer=True, only_text=True, total=0)
-=======
                 if update_summary:
                     # self.summary_statistics(set_ids=[set_id])
                     self.summary_statistics(set_ids=list(set(self._get_set_ids_with_results() + [set_id])))
@@ -471,10 +463,6 @@
 
             if self.progress and self.started:
                 self.progress.stop()
->>>>>>> e6601bf9
-
-        if self.progress and self.started:
-            self.progress.stop()
 
     def evaluate_probeset_pipeline(
         self, genes: List, set_id: str, shared_pre_results_path: List, step_specific_results: List
@@ -1023,19 +1011,11 @@
         if set_ids:
             selections_info = selections_info.loc[set_ids].copy()
 
-<<<<<<< HEAD
-        pl.clustering_lineplot(selections_info,
-                               data=self.results["cluster_similarity"],
-                               xlabel="number of clusters",
-                               ylabel="NMI",
-                               **kwargs)
-=======
         pl.cluster_similarity(
             selections_info,
             data=self.results["cluster_similarity"],
             **kwargs,
         )
->>>>>>> e6601bf9
 
     def plot_knn_overlap(
         self, set_ids: List[str] = None, selections_info: Optional[pd.DataFrame] = None, **kwargs
@@ -1093,19 +1073,11 @@
         if set_ids:
             selections_info = selections_info.loc[set_ids].copy()
 
-<<<<<<< HEAD
-        pl.clustering_lineplot(selections_info,
-                               data=self.results["knn_overlap"],
-                               xlabel="number of neighbors",
-                               ylabel="mean knn overlap",
-                               **kwargs)
-=======
         pl.knn_overlap(
             selections_info,
             data=self.results["knn_overlap"],
             **kwargs,
         )
->>>>>>> e6601bf9
 
     def plot_confusion_matrix(self, set_ids: List[str] = None, **kwargs) -> None:
         """Plot heatmaps of cell type classification confusion matrices
