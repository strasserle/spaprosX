--- conflicted
+++ resolved
@@ -1,14 +1,5 @@
-<<<<<<< HEAD
+from typing import Any, Dict, List, Tuple, Union
 import warnings
-from typing import Any
-from typing import Dict
-from typing import List
-from typing import Tuple
-from typing import Union
-=======
-from typing import Any, Dict, List, Tuple, Union
->>>>>>> c4c09037
-
 import numpy as np
 import pandas as pd
 import scanpy as sc
@@ -19,11 +10,6 @@
 from sklearn.model_selection import StratifiedKFold
 from sklearn.utils.class_weight import compute_sample_weight
 from xgboost import XGBClassifier
-
-<<<<<<< HEAD
-
-# note that ever batch aware metric needs a name ending on "_X", which will be later extended to "_X_{batch_key}"
-=======
 from spapros.util.util import (
     clean_adata,
     cluster_corr,
@@ -32,7 +18,8 @@
     init_progress,
 )
 
->>>>>>> c4c09037
+
+# note that ever batch aware metric needs a name ending on "_X", which will be later extended to "_X_{batch_key}"
 METRICS_PARAMETERS: Dict[str, Dict] = {
     "cluster_similarity": {
         "ns": [5, 60],
@@ -68,6 +55,7 @@
     "gene_corr": {"threshold": 0.8},
 }
 
+
 # utility functions to get general infos about metrics #
 def get_metric_names() -> List[str]:
     """Get a list of all available metric names."""
@@ -84,6 +72,11 @@
     """Get the default metric parameters."""
     return METRICS_PARAMETERS
 
+
+def get_metric_base(str: metric) -> str:
+    """Get the conventional metric of a batch-aware metric version."""
+    # note that ever batch aware metric needs a name ending on "_X", which will be later extended to "_X_{batch_key}"
+    return metric.split("_X")[0]
 
 ############################
 # General metric functions #
@@ -118,6 +111,9 @@
         verbosity:
             Verbosity level.
     """
+    metric_base = get_metric_base(metric)
+    if metric_base not in get_metric_names():
+        raise ValueError(f"Unsupported metric: {metric}")
 
     progress, started = init_progress(progress, verbosity, level)
 
@@ -234,6 +230,9 @@
         verbosity:
             Verbosity level.
     """
+    metric_base = get_metric_base(metric)
+    if metric_base not in get_metric_names():
+        raise ValueError(f"Unsupported metric: {metric}")
 
     progress, started = init_progress(progress, verbosity, level)
 
@@ -348,6 +347,9 @@
         verbosity:
             Verbosity level.
     """
+    metric_base = get_metric_base(metric)
+    if metric_base not in get_metric_names():
+        raise ValueError(f"Unsupported metric: {metric}")
 
     progress, started = init_progress(progress, verbosity, level)
 
@@ -437,6 +439,9 @@
         parameters:
             Parameters for the calculation of the metric.
     """
+    metric_base = get_metric_base(metric)
+    if metric_base not in get_metric_names():
+        raise ValueError(f"Unsupported metric: {metric}")
 
     summary: Dict[str, Any] = {}
 
@@ -835,7 +840,6 @@
     # Subset adata to gene set
     if isinstance(genes, str) and (genes == "all"):
         genes = adata.var_names
-<<<<<<< HEAD
     adata_tmp = adata[:, genes].copy()
 
     # subset data into batches
@@ -874,44 +878,19 @@
         for o in obsp:
             del a.obsp[o]
 
-        # Set n_pcs to 50 or number of genes if < 50
-        n_pcs = np.min([50, a.shape[1] - 1])
-
-        sc.tl.pca(a, n_comps=n_pcs)  # use_highly_variable=False
-
-        # Get nearest neighbors for each k
-=======
-
-    a = adata[:, genes].copy()
-
-    # Set n_pcs to 50 or number of genes if < 50. (Note that the neighbors graph is calculated on hvgs only if present)
-    if "highly_variable" in adata.var:
-        genes_hvg = a[:, a.var["highly_variable"]].var_names
-    else:
-        genes_hvg = genes
-
-    n_pcs = np.min([50, len(genes_hvg) - 1])
-
-    if n_pcs == 0:
-        print("There is no overlap of genes between the probeset and the reference dataset.")
-
-    # Delete existing PCAs, neighbor graphs, etc. and calculate PCA for n_pcs
-    uns = [key for key in a.uns]
-    for u in uns:
-        del a.uns[u]
-    obsm = [key for key in a.obsm]
-    for o in obsm:
-        del a.obsm[o]
-    varm = [key for key in a.varm]
-    for v in varm:
-        del a.varm[v]
-    obsp = [key for key in a.obsp]
-    for o in obsp:
-        del a.obsp[o]
+        # Set n_pcs to 50 or number of genes if < 50. (Note that the neighbors graph is calculated on hvgs only if present)
+        if "highly_variable" in adata.var:
+            genes_hvg = a[:, a.var["highly_variable"]].var_names
+        else:
+            genes_hvg = genes
+
+        n_pcs = np.min([50, len(genes_hvg) - 1])
+
+        if n_pcs == 0:
+            print("There is no overlap of genes between the probeset and the reference dataset.")
 
     # Get nearest neighbors for each k
     if n_pcs > 0:
-
         df = pd.DataFrame(index=a.obs_names)
 
         if progress:
@@ -919,7 +898,6 @@
 
         sc.tl.pca(a, n_comps=n_pcs)  # use_highly_variable=False
 
->>>>>>> c4c09037
         for k in ks:
             if "neighbors" in a.uns:
                 del a.uns["neighbors"]
@@ -932,15 +910,12 @@
             nns = []
             for r in range(a.n_obs):
                 nns.append(cols[rows == r].tolist())
-<<<<<<< HEAD
             nn_df = pd.DataFrame(nns, index=a.obs.index)
             nn_df.columns = [f"k{k}_{i}" for i in range(len(nn_df.columns))]
             df.loc[batch_mask, [f"k{k}_{i}" for i in range(k-1)]] = nn_df
-=======
-            nn_df = pd.DataFrame(nns, index=a.obs_names)
-            nn_df.columns = [f"k{k}_{i}" for i in range(len(nn_df.columns))]
-            df = pd.concat([df, nn_df], axis=1)
-
+
+            if progress:
+                progress.advance(task_knn)
             if progress:
                 progress.advance(task_knn)
     else:
@@ -954,10 +929,9 @@
             columns=cols,
             data=np.zeros((a.n_obs, len(cols)), dtype=int) - 1,
         )
->>>>>>> c4c09037
-
-            if progress:
-                progress.advance(task_knn)
+
+        if progress:
+            progress.advance(task_knn)
 
     if progress and started:
         progress.stop()
@@ -995,6 +969,8 @@
             Verbosity level.
         description:
             Description for progress bar.
+        set_id:
+            ID of gene set.
 
 
     Returns:
@@ -1063,11 +1039,6 @@
 
     if progress and started:
         progress.stop()
-
-    # for col in df:
-    #     d[col].to_csv(
-    #         f"/lustre/groups/ml01/workspace/lena.strasser/MA/benchmarking/data/outputs2/spapros_evaluation_pbmc1k/"
-    #         # f"knn_overlap_per_ct_n=50_sampled1000X10X_per_k/knn_df_per_ct_X{col}_{set_id}.csv")
 
     return df
 
@@ -1277,11 +1248,8 @@
                 gamma=gamma,
                 booster="gbtree",  # TODO: compare with 'dart',rate_drop= 0.1
                 random_state=seed,
-<<<<<<< HEAD
                 use_label_encoder=False,  # To get rid of deprecation warning we convert labels into ints  # without
                 # label encoding: exception n_classes <= max(labels)
-=======
->>>>>>> c4c09037
                 n_jobs=n_jobs,
             )
             clf.fit(
