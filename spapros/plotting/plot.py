--- conflicted
+++ resolved
@@ -1,19 +1,6 @@
 """Plotting Module."""
 import itertools
-<<<<<<< HEAD
-from typing import Callable
-from typing import Dict
-from typing import List
-from typing import Literal
-from typing import Mapping
-from typing import Optional
-from typing import Sequence
-from typing import Tuple
-from typing import Union
-=======
 from typing import Callable, Dict, List, Literal, Optional, Tuple, Union
->>>>>>> c4c09037
-
 import matplotlib
 import matplotlib.colors as colors
 import matplotlib.pyplot as plt
@@ -24,17 +11,12 @@
 import seaborn as sns
 from matplotlib.gridspec import GridSpec
 from scipy.interpolate import interp1d
-<<<<<<< HEAD
-from spapros.plotting._masked_dotplot import _VarNames
 from spapros.plotting._masked_dotplot import MaskedDotPlot
 from upsetplot import from_indicators
 from upsetplot import UpSet
-=======
 from upsetplot import UpSet, from_indicators
->>>>>>> c4c09037
 from venndata import venn
 
-from spapros.plotting._masked_dotplot import MaskedDotPlot
 
 #############################
 ## evaluation related plots ##
@@ -985,7 +967,7 @@
 
                 - If a penalty is plottet: the column containing the values of which the penalty scores were derived by
                   applying the penalty kernel. Use the ``penalty_key`` as dictionary key in this case.
-                - If no penalty is plottet: a column containing some statistic, e.g. 99% quantile. Use the same keys as
+                - If no penalty is plotted: a column containing some statistic, e.g. 99% quantile. Use the same keys as
                   ``selection_dict`` in this case.
 
         background_key:
@@ -1037,11 +1019,7 @@
             y_values_dict[selection_label] = {}
 
             if selection_label in penalty_kernels:
-<<<<<<< HEAD
                 for penalty_key in penalty_kernels[selection_label]:
-=======
-                for _, penalty_key in enumerate(penalty_kernels[selection_label]):
->>>>>>> c4c09037
 
                     penalty_kernel = penalty_kernels[selection_label][penalty_key]
 
@@ -1060,11 +1038,7 @@
             y_values_dict[selection_label] = {}
 
             if selection_label in penalty_keys:
-<<<<<<< HEAD
                 for penalty_key in penalty_keys[selection_label]:
-=======
-                for _, penalty_key in enumerate(penalty_keys[selection_label]):
->>>>>>> c4c09037
 
                     if penalty_key not in adata.var:
                         raise ValueError(f"Can't plot {penalty_key} because it was not found in adata.var. ")
@@ -1356,13 +1330,8 @@
                 - `'decision_title'`: Subplot title.
                 - `'marker_title'`: Subplot title used if gene is marker. TODO: why decision_title AND marker_title?
                 - `'decision_cmap'`: Matplotlib colormap.
-<<<<<<< HEAD
-                - `'marker_cmap'`: Matplotlib colormap used if gene is marker. TODO: why decision_cmap and marker_cmap
-                    (and why cmap at all...)
-=======
-                - `'marker_cmap'`: Matplotlib colormap used if gene is marker. 
+                - `'marker_cmap'`: Matplotlib colormap used if gene is marker.
                   TODO: why decision_cmap and marker_cmap (and why cmap at all...)
->>>>>>> c4c09037
 
         basis:
             Name of the ``obsm`` embedding to use.
@@ -1386,12 +1355,8 @@
 
     # prepare data
     a = adata.copy()
-<<<<<<< HEAD
-    celltypes = list(set([y for x in df["decision_celltypes"] for y in x]))
+    celltypes = list({y for x in df["decision_celltypes"] for y in x})
     celltypes.sort()
-=======
-    celltypes = list({y for x in df["decision_celltypes"] for y in x})
->>>>>>> c4c09037
     subplots_decision = {ct: list(df.index[df["decision_celltypes"].apply(lambda x: ct in x)]) for ct in celltypes}
     subplots_marker: Dict[str, list] = {ct: [] for ct in celltypes}
     if "marker_celltypes" in df:
@@ -1425,9 +1390,7 @@
     rows_per_ct = [np.ceil(s / n_cols) for s in n_subplots]
     n_rows = int(sum(rows_per_ct))
     row_ceils = [int(np.ceil(s / r)) for s, r in zip(n_subplots, rows_per_ct)]
-    print("n_cols", n_cols)
     n_cols = max(row_ceils)  # if n_cols was set higher than necessary
-    print(n_cols)
     print(n_rows)
 
     CT_FONTSIZE = fontsize + 4 * size_factor
@@ -1584,7 +1547,6 @@
 
 def masked_dotplot(
     adata: sc.AnnData,  # TODO: adjust type hint
-<<<<<<< HEAD
     var_names: Union[_VarNames, Mapping[str, _VarNames]],
     groupby: Union[str, Sequence[str]],
     tree_genes: Optional[dict] = None,
@@ -1593,21 +1555,6 @@
     show: bool = True,
     save: Optional[str] = None,
     **kwargs
-=======
-    selector,
-    ct_key: str = "celltype",
-    imp_threshold: float = 0.05,
-    celltypes: Optional[List[str]] = None,
-    n_genes: Optional[int] = None,
-    comb_markers_only: bool = False,
-    markers_only: bool = False,
-    cmap: str = "Reds",
-    comb_marker_color: str = "darkblue",
-    marker_color: str = "blue",
-    non_adata_celltypes_color: str = "grey",
-    use_raw: bool = False,
-    save: Union[bool, str] = False,
->>>>>>> c4c09037
 ):
     """Create dotplot with additional annotation masks.
 
@@ -1617,7 +1564,6 @@
 
     Args:
         adata:
-<<<<<<< HEAD
             AnnData with ``adata.obs[groupby]`` cell type annotations.
         var_names:
             ``var_names`` should be a valid subset of ``adata.var_names``. If ``var_names`` is a mapping, then the key
@@ -1635,35 +1581,6 @@
             Celltypes that are not in ``adata.obs[groupby]``.
         show:
             Whether to display the plot.
-=======
-            AnnData with cell type annotations in `adata.obs[ct_key]`.
-        selector:
-            `ProbesetSelector` object with selected `selector.probeset`.
-        ct_key:
-            Column of `adata.obs` with cell type annotation.
-        imp_threshold:
-            Annotate genes as "Spapros marker" only for those genes with importance > ``imp_threshold``.
-        celltypes:
-            Optional subset of celltypes (rows of dotplot).
-        n_genes:
-            Optionally plot top ``n_genes`` genes.
-        comb_markers_only:
-            Whether to plot only genes that are "Spapros markers" for the plotted cell types. (can be combined with
-            markers_only, in that case markers that are not Spapros markers are also shown)
-        markers_only:
-            Whether to plot only genes that are markers for the plotted cell types. (can be combined with
-            ``comb_markers_only``, in that case Spapros markers that are not markers are also shown)
-        cmap:
-            Colormap of mean expressions.
-        comb_marker_color:
-            Color for "Spapros markers".
-        marker_color:
-            Color for marker genes.
-        non_adata_celltypes_color:
-            Color for celltypes that don't occur in the data set.
-        use_raw:
-            Whether to use `adata.raw` for plotting.
->>>>>>> c4c09037
         save:
             Save the plot to path.
         kwargs:
@@ -1714,17 +1631,8 @@
         groupby=groupby,
         tree_genes=tree_genes,
         marker_genes=marker_genes,
-<<<<<<< HEAD
         further_celltypes=further_celltypes,
         **kwargs,
-=======
-        further_celltypes=[ct for ct in cts if ct not in adata.obs[ct_key].unique()],
-        cmap=cmap,
-        tree_genes_color=comb_marker_color,
-        marker_genes_color=marker_color,
-        non_adata_celltypes_color=non_adata_celltypes_color,
-        use_raw=use_raw,
->>>>>>> c4c09037
     )
     dp.make_figure()
     if show:
