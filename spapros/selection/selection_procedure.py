import itertools
import json
import os
import pickle
import time
from pathlib import Path
from typing import Any, Callable, Dict, List, Literal, Optional, Tuple, Union, cast
import numpy as np
import pandas as pd
import scanpy as sc
import spapros.evaluation.evaluation as ev
import spapros.selection.selection_methods as select
import spapros.util.util as util
from rich.console import RichCast
from scipy.sparse import issparse
from spapros.plotting import plot as pl
from spapros.util.util import dict_to_table
from spapros.util.util import filter_marker_dict_by_penalty
from spapros.util.util import filter_marker_dict_by_shared_genes


# from tqdm.autonotebook import tqdm


class ProbesetSelector:  # (object)
    """General class for probeset selection.

    Notes:
        The selector creates a probeset which identifies the celltypes of interest and captures transcriptomic variation
        beyond cell type labels.

        The Spapros selection pipeline combines basic feature selection builing blocks while optionally taking into
        account prior knowledge.

        **The main steps of the selection pipeline are:**

        1) PCA based selection of variation recovering genes.
        2) Selection of DE genes.
        3) Train decision trees on the DE genes (including an iterative optimization with additional DE tests).
        4) Train decision trees on the PCA genes (and optionally on pre-selected and prioritized genes).
        5) Enhancement of the PCA trees by adding beneficial DE genes.
        6) Rank genes, eventually add missing marker genes and compile probe set.

        The result of the selection is given in :attr:`.ProbesetSelector.probeset`.

        **Genes are ranked as follows (sorry it's a bit complicated):**

        * First the following groups are built
            1. preselected genes (optional, see parameter `preselected_genes`)
            2. genes that occur in the best decision trees of each cell type
            3. genes that are needed to achieve the minimal number of markers per cell type that occurs in
               :attr:`.ProbesetSelector.marker_list` but not in :attr:`.ProbesetSelector.adata_celltypes` (optional, see
               parameter `n_list_markers`). This group is separated from 3. because genes of 2. take care of
               classifying cell types in :attr:`.ProbesetSelector.adata_celltypes`.
            4. genes that are needed to achieve the minimal number of markers per cell type in
               :attr:`.ProbesetSelector.adata_celltypes`.  (optional, see parameter `n_min_markers`)
            5. all other genes
        * Afterwards within each "rank" group genes are further ranked by
            1. the **marker_rank**: first the best markers of celltypes, then 2nd best markers of celltypes, ..., then
               `n_min_markers` th best marker of celltypes, then genes that are not identified as required markers.
            2. the **tree_rank**: for each cell type the genes that occur in cell type classification trees with 2nd
               best performance, then 3rd best performance, and so on. Genes that don't occur in trees have the worst
               tree_rank.
            3. the **importance_score** from the best cell type classification tree of each gene. Genes that don't occur
               in any tree score worst.
            4. the **pca_score** which scores how much variation of the dataset each gene captures.


    Args:
        adata:
            Data with log normalised counts in ``adata.X``. The selection runs with an adata subsetted on fewer
            genes. It might be helpful though to keep all genes (when a marker_list and penalties are provided). The
            genes can be subsetted for selection via :attr:`genes_key`.
        celltype_key:
            Key in ``adata.obs`` with celltype annotations.
        batch_key:
            Key in ``adata.obs`` with batch annotations. Only necessary if ``batch_aware=True``.
        batch_aware:
            If `True`, use batch aware methods for gene selection. If ``adata.obs[batch_key]`` does not exists,
            falling back to ``batch_aware=False``.
        genes_key:
            Key in ``adata.var`` for preselected genes (typically 'highly_variable_genes').
        n:
            Optionally set the number of finally selected genes. Note that when :attr:`n` is `None` we automatically
            infer :attr:`n` as the minimal number of recommended genes. This includes all preselected genes, genes in
            the best decision tree of each celltype, and the minimal number of identified and added markers defined by
            :attr:`n_min_markers` and :attr:`n_list_markers`. Als note that setting :attr:`n` might change the gene
            ranking since the final added list_markers are added based on the theoretically added genes without
            :attr:`list_markers`.
        preselected_genes:
            Pre selected genes (these will also have the highest ranking in the final list).
        prior_genes:
            Prioritized genes.
        n_pca_genes:
            Optionally set the number of preselected pca genes. If not set or set `<1`, this step will be skipped.
        min_mean_difference:
            Minimal difference of mean expression between at least one celltype and the background. In this test only
            cell types from :attr:`celltypes` are taken into account (also for the background). This minimal difference
            is applied as an additional binary penalty in pca_penalties, DE_penalties and m_penalties_adata_celltypes.
        n_min_markers:
            The minimal number of identified and added markers.
        celltypes:
            Cell types for which trees are trained.

            - The probeset is optimised to be able to distinguish each of these cell types from all other cells
              occuring in the dataset.
            - The pca selection is based on all cell types in the dataset (not only on :attr:`celltypes`).
            - The optionally provided marker list can include additional cell types not listed in :attr:`celltypes`
              (and ``adata.obs[celltype_key])``.

        marker_list: List of marker genes. Can either be a dictionary like this::

                {
                "celltype_1": ["S100A8", "S100A9", "LYZ", "BLVRB"],
                "celltype_2": ["BIRC3", "TMEM116"],
                "celltype_4": ["CD74", "CD79B", "MS4A1"],
                "celltype_3": ["C5AR1"],
                }

            Or the path to a csv-file containing the one column of markers for each celltype. The column names need to
            be the celltype identifiers used in ``adata.obs[celltype_key]``.

        n_list_markers:
            Minimal number of markers per celltype that are at least selected. Selected means either selecting genes
            from the marker list or having correlated genes in the already selected panel. (Set the correlation
            threshold with `marker_selection_hparams['penalty_threshold'])`. The correlation based check only applies to
            cell types that also occur in `adata.obs[celltype_key]` while for cell types that only occur in the
            `marker_list` the markers are just added.
            If you want to select a different number of markers for celltypes in adata and celltypes only in the marker
            list, set e.g.: ``n_list_markers = {'adata_celltypes':2,'list_celltypes':3}``.
        marker_corr_th:
            Minimal correlation to consider a gene as captured.
        pca_penalties:
            List of keys for columns in ``adata.var`` containing penalty factors that are multiplied with the scores for
            PCA based gene selection.
        DE_penalties:
            List of keys for columns in ``adata.var`` containing penalty factors that are multiplied with the scores for DE
            based gene selection.
        m_penalties_adata_celltypes:
            List of keys for columns in ``adata.var`` containing penalty factors to filter out marker genes if a gene's
            penalty < threshold for celltypes in adata.
        m_penalties_list_celltypes:
            List of keys for columns in ``adata.var`` containing penalty factors to filter out marker genes if a gene's
            penalty < threshold for celltypes not in adata.
        pca_selection_hparams:
            Dictionary with hyperparameters for the PCA based gene selection.
        DE_selection_hparams
            Dictionary with hyperparameters for the DE based gene selection.
        forest_hparams
            Dictionary with hyperparameters for the forest based gene selection.
        forest_DE_baseline_hparams:
            Dictionary with hyperparameters for adding DE genes to decision trees.
        add_forest_genes_hparams:
            Dictionary with hyperparameters for adding marker genes to decision trees.
        marker_selection_hparams:
            Dictionary with hyperparameters. So far only the threshold for the penalty filtering of marker genes if a
            gene's penalty < threshold.
        verbosity:
            Verbosity level.
        seed:
            Random number seed.
        save_dir: Directory path where all results are saved and loaded from if results already exist. Note for the case
            that results already exist:

               - if self.select_probeset() was fully run through and all results exist: then the initialization arguments
                 don't matter much
               - if only partial results were generated, make sure that the initialization arguments are the same as
                 before!
        n_jobs:
            Number of cpus for multiprocessing computations. Set to -1 to use all available cpus.

    Attributes:
        adata:
            Data with log normalised counts in ``adata.X``.
        ct_key:
            Key in ``adata.obs`` with celltype annotations.
        batch_key:
            Key in ``adata.obs`` containing batch annotations or `None`. If not `None`, selection is done in a
            batch-aware manner.
        g_key:
            Key in ``adata.var`` for preselected genes (typically `'highly_variable_genes'`).
        n:
            Number of finally selected genes.
        genes:
            Pre selected genes (these will also have the highest ranking in the final list).
        selection:
            Dictionary with the final and several other gene set selections.
        n_pca_genes:
            The number of preselected pca genes. If `None` or `<1`, this step is skipped.
        min_mean_difference:
            Minimal difference of mean expression between at least one celltype and the background.
        n_min_markers:
            The minimal number of identified and added markers for cell types of `adata.obs[ct_key]`.
        celltypes:
            Cell types for which trees are trained.
        adata_celltypes:
            List of all celltypes occuring in ``adata.obs[ct_key]``.
        obs:
            Keys of ``adata.obs`` on which most of the selections are run.
        marker_list:
            Dictionary of the form ``{'celltype': list of markers of celltype}``.
        n_list_markers:
            Minimal number of markers from the `marker_list` that are at least selected per cell type. Note that for
            those cell types in the `marker_list` that also occur in `adata.obs[ct_key]` genes that are correlated with
            the markers might be selected (see :attr:`marker_corr_th`).
        marker_corr_th:
            Minimal correlation to consider a gene as captured.
        pca_penalties:
            List of keys for columns in ``adata.var`` containing penalty factors that are multiplied with the scores
            for PCA based gene selection.
        DE_penalties:
            List of keys for columns in ``adata.var`` containing penalty factors that are multiplied with the scores
            for DE based gene selection.
        m_penalties_adata_celltypes:
            List of keys for columns in ``adata.var`` containing penalty factors to filter out marker genes if a
            gene's penalty < threshold for celltypes in adata.
        m_penalties_list_celltypes:
            List of keys for columns in ``adata.var`` containing penalty factors to filter out marker genes if a
            gene's penalty < threshold for celltypes not in adata.
        pca_selection_hparams:
            Dictionary with hyperparameters for the PCA based gene selection.
        DE_selection_hparams:
            Dictionary with hyperparameters for the DE based gene selection.
        forest_hparams:
            Dictionary with hyperparameters for the forest based gene selection.
        forest_DE_baseline_hparams:
            Dictionary with hyperparameters for adding DE genes to decision trees.
        add_forest_genes_hparams:
            Dictionary with hyperparameters for adding marker genes to decision trees.
        m_selection_hparams:
            Dictionary with hyperparameters. So far only the threshold for the penalty filtering of marker genes if a
            gene's penalty < threshold.
        verbosity:
            Verbosity level.
        seed:
            Random number seed.
        save_dir:
            Directory path where all results are saved and loaded from if results already exist.
        n_jobs:
            Number of cpus for multi processing computations. Set to `-1` to use all available cpus.
        forest_results:
            Forest results.
        forest_clfs
            Forest classifier.
        min_test_n:
            Minimal number of samples in each celltype's test set
        loaded_attributes:
            List of which results were loaded from disc.
        disable_pbars.
            Disable progress bars.
        probeset:
            The final probeset list. Available only after calling :func:`~ProbesetSelector.select_probeset`. The table
            contains the following columns:
                * **index**
                    Gene symbol.
                * **gene_nr**
                    Integer assigned to each gene.
                * **selection**
                    Wether a gene was selected.
                * **rank**
                    Gene ranking as describes in Notes above.
                * **marker_rank**
                    Rank of the required markers per cell type. The best marker per cell type has marker_rank 1, the
                    second best 2, and so on. Required markers are ranked till :attr:`~ProbesetSelector.n_min_markers`
                    or :attr:`~ProbesetSelector.n_list_markers` depending on the cell type.
                * **tree_rank**
                    Ranking of the best tree the gene occured in. Per cell type multiple decision trees are trained and
                    the best one is selected. To extend the ranking of genes in the probeset list, the 2nd, 3rd, ...
                    best performing trees are considered.
                * **importance_score**
                    Highest importance score of a gene in the highest ranked trees that the gene occured in. (see TODO:
                    reference tree training fct and there the description of the output)
                * **pca_score**
                    Score from PCA-based selection (see TODO: document pca based selection and reference procedure
                    here). Genes with high scores capture high amounts of general transcriptomic variation.
                * **pre_selected**
                    Whether a gene was in the list of pre-selected genes.
                * **prior_selected**
                    Whether a gene was in the list of prioritized genes.
                * **pca_selected**
                    Whether a gene was in the list of `n_pca_genes` of PCA selected genes.
                * **celltypes_DE_1vsall**
                    Cell type in which a given gene is up-regulated (compared to all other cell types as background,
                    identified via differential expression tests during the selection).
                * **celltypes_DE_specific**
                    Like **celltypes_DE_1vsall** but for DE tests that use a subset of the background (typically genes
                    that distinguish similar cell types).
                * **celltypes_DE**
                    **celltypes_DE_1vsall** and **celltypes_DE_specific** combined.
                * **celltypes_marker**
                    **celltypes_DE_1vsall** combined with **celltypes_DE_specific** and the cell type of
                    :attr:`~ProbesetSelector.marker_list` if the gene was listed as a marker there.
                * **list_only_ct_marker**
                    Whether a gene is listed as a marker in :attr:`~ProbesetSelector.marker_list`.
                * **required_marker**
                    Whether a gene was required to reach the minimal number of markers per cell type
                    (:attr:`~ProbesetSelector.n_min_markers`, :attr:`~ProbesetSelector.n_list_markers`).
                * **required_list_marker**
                    Whether a gene was required to reach the minimal number of markers for cell types that only occur in
                    :attr:`~ProbesetSelector.marker_list` but not in :attr:`~ProbesetSelector.adata_celltypes`.
        genes_of_primary_trees:
            The genes of the best tree of each cell type. Available only after calling
            :func:`~ProbesetSelector.select_probeset`. The table contains the following columns:
                * **gene**
                    Gene symbol.
                * **celltype**
                    Cell type in which the tree occurs.
                * **importance**
                    Importance score of the gene for the given cell type.
                * **nr_of_celltypes**
                    Number of primary trees i.e. cell types in which the gene occurs.

    """

    # TODO:
    #  add parameter or remove docstring:
    #  marker_penalties: str, list or dict of strs
    #  proofread docstrings

    def __init__(
        self,
        adata: sc.AnnData,
        celltype_key: str,
        batch_key: str = None,
        genes_key: Optional[str] = "highly_variable",
        n: Optional[int] = None,
        preselected_genes: List[str] = [],
        prior_genes: List[str] = [],
        n_pca_genes: int = 100,
        min_mean_difference: float = None,
        n_min_markers: int = 2,
        celltypes: Union[List[str], str] = "all",
        marker_list: Union[str, Dict[str, List[str]]] = None,
        n_list_markers: Union[int, Dict[str, int]] = 2,
        marker_corr_th: float = 0.5,
        pca_penalties: list = [],
        DE_penalties: list = [],
        m_penalties_adata_celltypes: list = [],  # reasonable choice: positive lower and upper threshold
        m_penalties_list_celltypes: list = [],  # reasonable choice: only upper threshold
        pca_selection_hparams: Dict[str, Any] = {},
        DE_selection_hparams: Dict[str, Any] = {"n": 3, "per_group": True},
        forest_hparams: Dict[str, Any] = {"n_trees": 50, "subsample": 1000, "test_subsample": 3000},
        forest_DE_baseline_hparams: Dict[str, Any] = {
            "n_DE": 1,
            "min_score": 0.9,
            "n_stds": 1.0,
            "max_step": 3,
            "min_outlier_dif": 0.02,
            "n_terminal_repeats": 3,
        },
        add_forest_genes_hparams: Dict[str, Any] = {"n_max_per_it": 5, "performance_th": 0.02, "importance_th": 0},
        marker_selection_hparams: Dict[str, Any] = {"penalty_threshold": 1},
        verbosity: int = 2,
        seed: int = 0,
        save_dir: Optional[str] = None,
        n_jobs: int = -1,
    ):
        # TODO
        #  - Should we add a "copy_adata" option? If False we can use less memory, if True adata will be changed at the
        #    end
        #  - add this feature, it means we have at least 3 genes per celltype that we consider as celltype
        #    marker and this time we define markers based on DE & list and min_mean_diff. pca that also occur in DE list
        #    are also markers and the other pca genes not? Might be difficult than to achieve the number
        #    Priorities: best tree genes (pca included), fill up n_min_markers (from 2nd trees), fill up from further trees
        #    without n_min_markers condiseration.
        #    I still think it would be nice to have a better marker criteria, but idk what

        self.adata = adata.copy()
        self.ct_key = celltype_key
        self.g_key = genes_key
        self.n = n
        # To easily access genes on which we run selections define self.genes
        self.genes = self.adata[:, self.adata.var[self.g_key]].var_names if self.g_key else self.adata.var_names
        if prior_genes:
            prior_genes = [g for g in prior_genes if g not in preselected_genes]
        if preselected_genes:
            self.genes.append(
                pd.Index([g for g in preselected_genes if (g not in self.genes) and (g in self.adata.var_names)])
            )
        if prior_genes:
            self.genes.append(
                pd.Index([g for g in prior_genes if (not (g in self.genes)) and (g in self.adata.var_names)])
            )
        self.selection: Dict[str, Any] = {
            "final": None,
            "pre": preselected_genes,
            "prior": prior_genes,
            "pca": None,
            "DE": None,
            "forest_DEs": None,
            "DE_baseline_forest": None,
            "forest": None,
            "marker": None,
        }
        self.n_pca_genes = n_pca_genes
        self.min_mean_difference = min_mean_difference
        self.n_min_markers = n_min_markers
        self.celltypes = self.adata.obs[self.ct_key].unique().tolist() if (celltypes == "all") else celltypes
        # All celltypes in adata
        self.adata_celltypes = self.adata.obs[self.ct_key].unique().tolist()
        # To easily access obs on which we run most selections (all except of pca) define self.obs
        self.obs = self.adata[self.adata.obs[self.ct_key].isin(self.celltypes)].obs_names
        self.marker_list = marker_list
        self.n_list_markers = n_list_markers
        self.marker_corr_th = marker_corr_th
        self.pca_penalties = pca_penalties
        self.DE_penalties = DE_penalties
        self.m_penalties_adata_celltypes = m_penalties_adata_celltypes
        self.m_penalties_list_celltypes = m_penalties_list_celltypes
        # Set hyperparameters of selection steps
        self.pca_selection_hparams = self._get_hparams(pca_selection_hparams, subject="pca_selection")
        self.DE_selection_hparams = self._get_hparams(DE_selection_hparams, subject="DE_selection")
        self.forest_hparams = self._get_hparams(forest_hparams, subject="forest")
        self.forest_DE_baseline_hparams = self._get_hparams(forest_DE_baseline_hparams, subject="forest_DE_basline")
        self.add_forest_genes_hparams = self._get_hparams(add_forest_genes_hparams, subject="add_forest_genes")
        self.m_selection_hparams = self._get_hparams(marker_selection_hparams, subject="marker_selection")

        self.verbosity = verbosity

        self.seed = 0
        # TODO: there are probably a lot of places where the seed needs to be provided that are not captured yet.
        self.save_dir = save_dir
        self.n_jobs = n_jobs
        if "n_jobs" not in self.forest_hparams:
            self.forest_hparams["n_jobs"] = self.n_jobs

        self.forest_results: Dict[
            str,
            Union[
                Union[list, Tuple[list, dict], None, Tuple[Any, Dict[str, Any], Dict[str, Any]]],
                Optional[List[Union[int, Dict[str, pd.DataFrame]]]],
                Union[list, Tuple[list, dict], None],
                Optional[list],
            ],
        ] = {
            "DE_prior_forest": None,
            "DE_baseline_forest": None,
            "pca_prior_forest": None,
            "forest": None,
        }

        self.forest_clfs: Dict[str, Union[dict, list, None]] = {"DE_baseline_forest": None, "forest": None}

        if not (self.n_pca_genes and (self.n_pca_genes > 0)) and isinstance(self.n, int):
            print(
                f"Note: No PCA selection will be performed since n_pca_genes = {self.n_pca_genes}. The selected genes "
                + f"will only be based on the DE forests. In that case it can happen that fewer than n = {self.n} "
                + f"genes are selected. To get n = {self.n} exclude the selected genes of the first run from adata, "
                + "rerun the method, and combine the results of the two runs.\n"
            )

        self.min_test_n = 20

        cts_below_min_test_size, counts_below_min_test_size = ev.get_celltypes_with_too_small_test_sets(
            self.adata[self.obs], self.ct_key, min_test_n=self.min_test_n, split_kwargs={"seed": self.seed, "split": 4}
        )
        if cts_below_min_test_size:
            print(
                "Note: The following celltypes' test set sizes for forest training are below min_test_n "
                + f"(={self.min_test_n}):"
            )
            max_length = max([len(ct) for ct in cts_below_min_test_size])  # TODO: bug fix: type(ct) != str doesnt work.
            for i, ct in enumerate(cts_below_min_test_size):
                print(f"\t {ct:<{max_length}} : {counts_below_min_test_size[i]}")
            print(
                "The genes selected for those cell types potentially don't generalize well. Find the genes for each of "
                + "those cell types in self.genes_of_primary_trees after running self.select_probeset()."
            )

        self.loaded_attributes: list = []
        if self.save_dir:
            self._initialize_file_paths()
            if self.verbosity > 0:
                print(f"Searching for previous results in {self.save_dir}")
            self._load_from_disk()
            self._save_preselected_and_prior_genes()

        # Checks:
        # - check if adata is normalised+log1p

        # Check if genes were preselected to a smaller number (which is recommended)
        if self.adata[:, self.genes].n_vars > 12000:
            tmp_str = "adata[:,adata.var[genes_key]]" if self.g_key else "adata"
            print(f"{tmp_str} contains many genes, consider reducing the number to fewer highly variable genes.")

        # Mean difference constraint
        self._prepare_mean_diff_constraint()

        # Marker list
        self._prepare_marker_list()

        # show progress bars for verbosity levels > 0
        # self.disable_pbars = self.verbosity < 1
        self.progress = util.NestedProgress()  # redirect_stdout=False

        # batch awareness
        if batch_key is not None and batch_key in adata.obs:
            self.batch_key = batch_key
        else:
            self.batch_key = None


    def select_probeset(self) -> None:
        """Run full selection procedure.

        This is the central method of the Spapros selection pipeline. After initializing an instance of the
        :class:`ProbesetEvaluator`, invoke this method to start the selection.

        Examples:
            Minimal example::

                # create an instance of the ProbesetSelector class
                selector = se.ProbesetSelector(adata,
                                            n=50,
                                            celltype_key="celltype",
                                            verbosity=1)
                selector.select_probeset()

        Notes:
            For further examples, see our tutorials: https://spapros.readthedocs.io/en/latest/tutorials.html

        """
        assert isinstance(self.progress, RichCast)
        self.progress.stop()
        with self.progress:

            if self.verbosity > 0:
                selection_task = self.progress.add_task(
                    description="SPAPROS PROBESET SELECTION:", only_text=True, header=True, total=0
                )

            # PCA based pre selection
            t = time.time()
            if self.n_pca_genes and (self.n_pca_genes > 0):
                self._pca_selection()
            self._save_time_measurement("PCA_selection", t)

            # DE forests
            t = time.time()
            self._forest_DE_baseline_selection()
            self._save_time_measurement("DE_forest_selection", t)

            # PCA forests (including optimization based on DE forests), or just DE forests if no PCA genes were selected
            t = time.time()
            if self.n_pca_genes and (self.n_pca_genes > 0):
                self._forest_selection()
            else:
                self._set_DE_baseline_forest_to_final_forest()
            self._save_time_measurement("PCA_forest_selection", t)

            # Add markers from curated list
            t = time.time()
            if self.marker_list:
                self._marker_selection()
            self._save_time_measurement("marker_selection", t)

            # Compile probe set
            t = time.time()
            self.probeset = self._compile_probeset_list()
            self._save_time_measurement("compile_probeset", t)
            self.selection["final"] = self.probeset

            # Save attribute genes_of_primary_trees
            self.genes_of_primary_trees = self._get_genes_of_primary_trees()

            if self.verbosity > 0:
                self.progress.advance(selection_task)
                self.progress.add_task(description="FINISHED\n", footer=True, only_text=True, total=0)

            if self.save_dir and (not os.path.exists(self.probeset_path)):
                self.probeset.to_csv(self.probeset_path)

    def _pca_selection(self) -> None:
        """Select genes based on pca loadings."""
        if self.selection["pca"] is None:
<<<<<<< HEAD
            self.selection["pca"] = select.select_pca_genes(self.adata[:, self.genes],
                                                            self.n_pca_genes,
                                                            penalty_keys=self.pca_penalties,
                                                            batch_key=self.batch_key,
                                                            inplace=False,
                                                            progress=self.progress,
                                                            level=1,
                                                            verbosity=self.verbosity,
                                                            **self.pca_selection_hparams)
=======
            self.selection["pca"] = select.select_pca_genes(
                self.adata[:, self.genes],
                self.n_pca_genes,
                penalty_keys=self.pca_penalties,
                batch_aware=self.batch_aware,
                batch_key=self.batch_key,
                inplace=False,
                progress=self.progress,
                level=1,
                verbosity=self.verbosity,
                **self.pca_selection_hparams
            )
>>>>>>> 83c22265
            assert self.selection["pca"] is not None
            self.selection["pca"] = self.selection["pca"].sort_values("selection_ranking")

            if self.save_dir:
                self.selection["pca"].to_csv(self.selections_paths["pca"])
        else:
            if self.progress and 2 * self.verbosity > 0:
                self.progress.add_task("PCA genes already selected...", only_text=True, level=1)

    def _forest_DE_baseline_selection(self) -> None:
        """Select genes based on forests and differentially expressed genes."""

        if self.progress and self.verbosity > 0:
            baseline_task = self.progress.add_task("Train baseline forest based on DE genes...", total=4, level=1)

        if not isinstance(self.selection["DE"], pd.DataFrame):
            # if self.verbosity > 1:
            #     print("\t Select differentially expressed genes...")
            self.selection["DE"] = select.select_DE_genes(
                self.adata[:, self.genes],
                obs_key=self.ct_key,
                **self.DE_selection_hparams,
                batch_key=self.batch_key,
                penalty_keys=self.DE_penalties,
                groups=self.celltypes,
                reference="rest",
                rankby_abs=False,
                inplace=False,
                progress=self.progress,
                verbosity=self.verbosity,
                level=2,
            )
            # if self.verbosity > 1:
            #     print("\t\t ...finished.")
            if self.save_dir:
                self.selection["DE"].to_csv(self.selections_paths["DE"])
        else:
            if self.progress and 2 * self.verbosity > 1:
                self.progress.add_task("Differentially expressed genes already selected...", only_text=True, level=2)

        if self.progress and self.verbosity > 0:
            self.progress.advance(baseline_task)

        if not self.forest_results["DE_prior_forest"]:
            # if self.verbosity > 1:
            #     print("\t Train trees on DE selected genes as prior forest for the DE_baseline forest...")
            DE_prior_forest_genes = (
                self.selection["pre"]
                + self.selection["prior"]
                + self.selection["DE"].loc[self.selection["DE"]["selection"]].index.tolist()
            )
            DE_prior_forest_genes = [g for g in np.unique(DE_prior_forest_genes).tolist() if g in self.genes]

            save_DE_prior_forest: Union[str, bool] = (
                self.forest_results_paths["DE_prior_forest"] if self.save_dir else False
            )
            self.forest_results["DE_prior_forest"] = ev.forest_classifications(
                self.adata[:, self.genes],
                DE_prior_forest_genes,
                celltypes=self.celltypes,
                ref_celltypes="all",
                ct_key=self.ct_key,
                save=save_DE_prior_forest,
                seed=0,
                verbosity=self.verbosity,
                progress=self.progress,
                task="Train prior forest for DE_baseline forest...",
                level=2,
                **self.forest_hparams,
            )
        else:
            if self.progress and 2 * self.verbosity > 1:
                self.progress.add_task(
                    "Prior forest for DE_baseline forest already trained...", only_text=True, level=2
                )

        if self.progress and self.verbosity > 0:
            self.progress.advance(baseline_task)

        if not (
            self.forest_results["DE_baseline_forest"]
            and self.forest_clfs["DE_baseline_forest"]
            and isinstance(self.selection["forest_DEs"], pd.DataFrame)
        ):
            save_DE_baseline_forest: Union[str, bool] = (
                self.forest_results_paths["DE_baseline_forest"] if self.save_dir else False
            )
            assert isinstance(self.forest_results["DE_prior_forest"], list)
            de_forest_results = select.add_DE_genes_to_trees(
                self.adata[:, self.genes],
                self.forest_results["DE_prior_forest"],
                ct_key=self.ct_key,
                batch_key=self.batch_key,
                penalty_keys=self.DE_penalties,
                tree_clf_kwargs=self.forest_hparams,
                verbosity=self.verbosity,
                save=save_DE_baseline_forest,
                return_clfs=True,
                progress=self.progress,
                level=2,
                **self.forest_DE_baseline_hparams,
                baseline_task=baseline_task if (self.progress and self.verbosity > 0) else None,
            )
            assert isinstance(de_forest_results, tuple)
            self.forest_results["DE_baseline_forest"] = de_forest_results[0]
            self.forest_clfs["DE_baseline_forest"] = de_forest_results[1]
            assert len(de_forest_results) == 3
            de_forest_results = cast(Tuple[list, pd.DataFrame, pd.DataFrame], de_forest_results)
            self.selection["forest_DEs"] = de_forest_results[2]

            if self.save_dir:
                self.selection["forest_DEs"].to_csv(self.selections_paths["forest_DEs"])
                with open(self.forest_clfs_paths["DE_baseline_forest"], "wb") as f:
                    pickle.dump(self.forest_clfs["DE_baseline_forest"], f)
        else:
            if self.progress and 2 * self.verbosity > 1:
                self.progress.add_task("DE genes already added...", only_text=True, level=2)
                self.progress.add_task("DE_baseline forest already trained...", only_text=True, level=2)
                if self.verbosity > 0 and baseline_task:
                    self.progress.advance(baseline_task)

        if self.progress and self.verbosity > 0:
            self.progress.advance(baseline_task)

        # might be interesting for utility plots:
        if not isinstance(self.selection["DE_baseline_forest"], pd.DataFrame):
            assert isinstance(self.forest_results["DE_baseline_forest"], list)
            assert isinstance(self.forest_results["DE_baseline_forest"][2], dict)
            self.selection["DE_baseline_forest"] = ev.forest_rank_table(self.forest_results["DE_baseline_forest"][2])
            if self.save_dir:
                self.selection["DE_baseline_forest"].to_csv(self.selections_paths["DE_baseline_forest"])

    def _forest_selection(self) -> None:
        """Select genes based on forests and differentially expressed genes."""
        # TODO
        #  - eventually put this "test set size"-test somewhere (ideally at __init__)

        # Train final forests by adding genes from the DE_baseline forest for celltypes with low performance
        if self.progress and self.verbosity > 0:
            final_forest_task = self.progress.add_task("Train final forests...", total=3, level=1)

        # Train forest on pre/prior/pca selected genes
        if not self.forest_results["pca_prior_forest"]:
            pca_prior_forest_genes = (
                self.selection["pre"]
                + self.selection["prior"]
                + self.selection["pca"].loc[self.selection["pca"]["selection"]].index.tolist()
            )
            pca_prior_forest_genes = [g for g in np.unique(pca_prior_forest_genes).tolist() if g in self.genes]
            save_pca_prior_forest: Union[str, bool] = (
                self.forest_results_paths["pca_prior_forest"] if self.save_dir else False
            )
            self.forest_results["pca_prior_forest"] = ev.forest_classifications(
                self.adata[:, self.genes],
                pca_prior_forest_genes,
                celltypes=self.celltypes,
                ref_celltypes="all",
                ct_key=self.ct_key,
                save=save_pca_prior_forest,
                seed=self.seed,  # TODO!!! same seeds for all forests!
                verbosity=self.verbosity,
                progress=self.progress,
                level=2,
                task="Train forest on pre/prior/pca selected genes...",
                **self.forest_hparams,
            )

        else:
            if self.progress and 2 * self.verbosity >= 2:
                self.progress.add_task(
                    "Forest on pre/prior/pca selected genes already trained...", only_text=True, level=2
                )

        # Iteratively add genes from DE_baseline_forest...
        if self.progress and self.verbosity > 0:
            self.progress.advance(final_forest_task)
        if (not self.forest_results["forest"]) or (not self.forest_clfs["forest"]):
            save_forest: Union[str, bool] = self.forest_results_paths["forest"] if self.save_dir else False
            assert isinstance(self.forest_results["pca_prior_forest"], list)
            assert isinstance(self.forest_results["DE_baseline_forest"], list)
            forest_results = select.add_tree_genes_from_reference_trees(
                self.adata[:, self.genes],
                self.forest_results["pca_prior_forest"],
                self.forest_results["DE_baseline_forest"],
                ct_key=self.ct_key,
                ref_celltypes="all",
                **self.add_forest_genes_hparams,
                tree_clf_kwargs=self.forest_hparams,
                verbosity=self.verbosity,
                save=save_forest,
                return_clfs=True,
                final_forest_task=final_forest_task if (self.progress and self.verbosity > 0) else None,
                progress=self.progress,
                level=2,
                task="Iteratively add genes from DE_baseline_forest...",
            )
            assert isinstance(forest_results[0], list)
            assert len(forest_results) == 2
            self.forest_results["forest"] = forest_results[0]
            self.forest_clfs["forest"] = forest_results[1]
            if self.save_dir:
                with open(self.forest_clfs_paths["forest"], "wb") as f:
                    pickle.dump(self.forest_clfs["forest"], f)
        else:
            if self.progress and 2 * self.verbosity >= 2:
                self.progress.add_task("Genes from DE_baseline_forest were already added...", only_text=True, level=2)
                self.progress.add_task("Final forest was alread trained...", only_text=True, level=2)
                self.progress.advance(final_forest_task)

        if self.progress and self.verbosity > 0:
            self.progress.advance(final_forest_task)

        if not isinstance(self.selection["forest"], pd.DataFrame):
            assert isinstance(self.forest_results["forest"], list)
            assert len(self.forest_results["forest"]) == 3
            assert isinstance(self.forest_results["forest"][2], dict)
            self.selection["forest"] = ev.forest_rank_table(self.forest_results["forest"][2])
            if self.save_dir:
                self.selection["forest"].to_csv(self.selections_paths["forest"])

    def _set_DE_baseline_forest_to_final_forest(self):
        """Set the results of the DE forests as the final forest results.

        This method is applied when no PCA genes were selected and therefore no forests were trained on PCA genes.
        """

        self.forest_results["forest"] = self.forest_results["DE_baseline_forest"]
        self.forest_clfs["forest"] = self.forest_clfs["DE_baseline_forest"]
        self.selection["forest"] = self.selection["DE_baseline_forest"]

    def _save_preselected_and_prior_genes(self):
        """Save pre selected and prior genes to files."""
        for s in ["pre", "prior"]:
            if self.selection[s] and not (f"selection_{s}" in self.loaded_attributes):
                with open(self.selections_paths[s], "w") as file:
                    json.dump(self.selection[s], file)

    def _prepare_marker_list(self) -> None:
        """Process marker list if not loaded and save to file."""
        # TODO Eventually reformat n_list_markers
        if self.marker_list and isinstance(self.n_list_markers, int):
            self.n_list_markers = {"adata_celltypes": self.n_list_markers, "list_celltypes": self.n_list_markers}

        # Check and process marker list
        if self.marker_list and not ("marker_list" in self.loaded_attributes):
            # Eventually load marker list
            if isinstance(self.marker_list, str):
                self.marker_list = pd.read_csv(self.marker_list, index_col=0)
                self.marker_list = dict_to_table(self.marker_list, genes_as_index=False, reverse=True)

            # Filter out genes from marker list
            self._filter_and_save_marker_list()

            # Check number of markers per celltype
            if self.verbosity > 1:
                self._check_number_of_markers_per_celltype()

    def _filter_and_save_marker_list(self) -> None:
        """Get marker list in shape if necessary.

        The following steps are applied to the marker list:

        - Filter out markers that occur multiple times
        - Filter out genes based on penalties (self.marker_penalties)
        - Warn the user if markers don't occur in adata and can't be tested on penalties

        Returns:
            Modifies self.marker_list
        """
        # Filter genes that occur multiple times # TODO: if a genes occurs multiple times for the same celltype we
        # should actually keep it!...
        assert isinstance(self.marker_list, dict)
        self.marker_list = filter_marker_dict_by_shared_genes(self.marker_list, verbose=(self.verbosity > 1))

        # filter genes based on penalties
        marker_list_adata_cts = {ct: genes for ct, genes in self.marker_list.items() if ct in self.adata_celltypes}
        marker_list_other_cts = {
            ct: genes for ct, genes in self.marker_list.items() if not (ct in self.adata_celltypes)
        }
        m_list_adata_cts_dropped: dict = {}
        m_list_other_cts_dropped: dict = {}
        if self.m_penalties_adata_celltypes:
            if marker_list_adata_cts:
                if self.verbosity > 0:
                    print("Filter marker dict by penalties for markers of celltypes in adata")
                filtered_marker_tuple = filter_marker_dict_by_penalty(
                    marker_list_adata_cts,
                    self.adata,
                    self.m_penalties_adata_celltypes,
                    threshold=self.m_selection_hparams["penalty_threshold"],
                    verbose=(self.verbosity > 1),
                    return_filtered=True,
                )
                assert isinstance(filtered_marker_tuple, tuple)
                marker_list_adata_cts, m_list_adata_cts_dropped = filtered_marker_tuple
        if self.m_penalties_list_celltypes:
            if marker_list_other_cts:
                if self.verbosity > 0:
                    print("Filter marker dict by penalties for markers of celltypes not in adata")
                filtered_other_marker_tuple = filter_marker_dict_by_penalty(
                    marker_list_other_cts,
                    self.adata,
                    self.m_penalties_list_celltypes,
                    threshold=self.m_selection_hparams["penalty_threshold"],
                    verbose=(self.verbosity > 1),
                    return_filtered=True,
                )
                assert isinstance(filtered_other_marker_tuple, tuple)
                marker_list_other_cts, m_list_other_cts_dropped = filtered_other_marker_tuple

        # Combine differently penalized markers to filtered marker dict and out filtered marker dict
        self.marker_list = dict(marker_list_adata_cts, **marker_list_other_cts)
        self.marker_list_filtered_out = dict(m_list_adata_cts_dropped, **m_list_other_cts_dropped)

        # Save marker list
        if self.save_dir:
            with open(self.marker_list_path, "w") as file:
                json.dump([self.marker_list, self.marker_list_filtered_out], file)

    def _check_number_of_markers_per_celltype(self) -> None:
        """Check if given markers per celltype are below the number of marker we want to add eventually."""
        low_gene_numbers = {}
        assert isinstance(self.n_list_markers, dict)
        assert isinstance(self.marker_list, dict)
        for ct, genes in self.marker_list.items():
            if (ct in self.adata_celltypes) and (len(genes) < self.n_list_markers["adata_celltypes"]):
                low_gene_numbers[ct] = [len(genes), self.n_list_markers["adata_celltypes"]]
            elif len(genes) < self.n_list_markers["list_celltypes"]:
                low_gene_numbers[ct] = [len(genes), self.n_list_markers["list_celltypes"]]
        if low_gene_numbers:
            max_length = max([len(ct) for ct in low_gene_numbers])
            print(
                "The following celltypes in the marker list have lower numbers of markers than given by the minimal "
                "selection criteria:"
            )
            for ct in low_gene_numbers:
                print(f"\t {ct:<{max_length}}: {low_gene_numbers[ct][0]} (expected: {low_gene_numbers[ct][1]})")

    def _marker_selection(self) -> None:
        """Select genes from marker list based on correlations with already selected genes."""
        if self.progress and self.verbosity > 0 and self.marker_list:
            marker_task = self.progress.add_task("Marker selection...", total=len(self.marker_list), level=1)
        pre_pros = self._compile_probeset_list(with_markers_from_list=False)

        # Check which genes are already selected
        selected_genes = pre_pros.loc[pre_pros["selection"]].index.tolist()
        assert isinstance(self.marker_list, dict)
        marker_list_genes = [g for _, genes in self.marker_list.items() for g in genes]

        # Compute correlation matrix for potentially selected markers and genes in the selection
        genes = np.unique(marker_list_genes + selected_genes).tolist()
        cor_mat = util.correlation_matrix(
            self.adata, genes=genes, absolute=False, diag_zero=True, unknown_genes_to_zero=True
        )

        # Initialize marker selection dataframe
        self.selection["marker"] = pd.DataFrame(
            index=pre_pros.index, data={"selection": False, "celltype": ""}
        )  # ,'marker_rank':np.nan})

        # Select genes
        for ct, genes in self.marker_list.items():
            if ct in self.celltypes:
                # selected_markers = [g for g in selected_genes if (ct in probeset.loc[g,'celltypes_DE'].split(','))]
                # max_rank_of_ct = prepros.loc[selected_genes,'marker_rank']
                # Get correlated genes (they are considered as markers) and the necessary missing numbers of markers
                assert isinstance(self.n_list_markers, dict)
                marker, cor_genes = select.get_markers_and_correlated_genes(
                    cor_mat, genes, selected_genes, n_min=self.n_list_markers["adata_celltypes"], th=self.marker_corr_th
                )
                self.selection["marker"].loc[marker + cor_genes, ["selection", "celltype"]] = [True, ct]
                # print("MARKER SELECTION: ",ct,marker+cor_genes)
                # add_genes = [g for g in marker if g in selected_genes] + cor_genes + [g for g in marker if not (g in\
                # selected_genes)]
                # for i,g in enumerate(add_genes):
                #    #marker rank ist der vorhandene und ansonsten der maximal vorhandene + i
                #    #self.selection['marker'].loc[g,['selection','celltype','marker_rank']] = [True,ct,i+1]
            else:
                # just add the necessary number
                marker = [g for g in selected_genes if g in genes] + [g for g in genes if not (g in selected_genes)]
                assert isinstance(self.n_list_markers, dict)
                marker = genes[: min([len(genes), self.n_list_markers["list_celltypes"]])]
                self.selection["marker"].loc[marker, ["selection", "celltype"]] = [True, ct]
                # print("MARKER SELECTION (list only): ",ct,marker)
                # for i,g in enumerate(marker):
                #    self.selection['marker'].loc[g,['selection','celltype','marker_rank']] = [True,ct,i+1]
            if self.progress and self.verbosity > 0:
                self.progress.advance(marker_task)

    def _compile_probeset_list(self, with_markers_from_list: bool = True) -> pd.DataFrame:
        """Compile the probeset list.

        Args:
            with_markers_from_list:
                Indikate all markers from the marker list.

        Returns:
            pd.DataFrame:
                compiled probeset list

        """

        # TODO
        #  How/where to add genes from marker_list that are not in adata?
        #  --> Oh btw, same with pre and prior selected genes.

        if self.progress and self.verbosity > 0 and with_markers_from_list:
            list_task = self.progress.add_task("Compile probeset list...", total=1, level=1)

        # Initialize probeset table
        index = self.genes.tolist()
        # Add marker genes that are not in adata
        if self.marker_list:
            assert isinstance(self.marker_list, dict)
            index = np.unique(index + [g for ct, genes in self.marker_list.items() for g in genes]).tolist()
        # Add pre selected genes that are not in adata
        if self.selection["pre"]:
            index = np.unique(index + self.selection["pre"]).tolist()
        # Init table
        probeset = pd.DataFrame(index=index)
        # Get rank and importance score from last trained forest
        probeset = pd.concat([probeset, self.selection["forest"][["rank", "importance_score"]]], axis=1)
        probeset.rename(columns={"rank": "tree_rank"}, inplace=True)
        # Indicator if gene is within pre selected set
        probeset["pre_selected"] = False
        probeset.loc[self.selection["pre"], "pre_selected"] = True
        # Indicator if gene is within selected set of prior genes
        probeset["prior_selected"] = False
        probeset.loc[self.selection["prior"], "prior_selected"] = True
        # Indicator if gene was in the prior selected pca set and all genes' pca scores
        probeset["pca_selected"] = False
        probeset["pca_score"] = 0
        if self.n_pca_genes and (self.n_pca_genes > 0):
            probeset.loc[self.selection["pca"][self.selection["pca"]["selection"]].index, "pca_selected"] = True
            probeset.loc[self.selection["pca"].index, "pca_score"] = self.selection["pca"]["selection_score"]

        # get celltypes of the 1-vs-all DE tests
        tmp_cts = [ct for ct in self.celltypes if ct in self.selection["DE"].columns]
        df_tmp = self.selection["DE"].loc[self.genes, tmp_cts].copy()
        # df_tmp = self.selection['DE'][,tmp_cts].copy() # TODO: use this one later, atm I have an old versioned file
        # that I load with a longer index
        df_tmp["celltypes_DE_1vsall"] = df_tmp.apply(
            lambda row: ",".join([tmp_cts[i] for i, v in enumerate(row) if v > 0]), axis=1
        )
        probeset["celltypes_DE_1vsall"] = ""
        probeset.loc[df_tmp.index, "celltypes_DE_1vsall"] = df_tmp["celltypes_DE_1vsall"]

        # get celltypes of the 1-vs-hard_to_distinguish_references DE tests (used when building the DE_baseline_forest)
        tmp_cts = [ct for ct in self.celltypes if ct in self.selection["forest_DEs"].columns]
        df_tmp = self.selection["forest_DEs"][tmp_cts].copy()
        df_tmp["celltypes_DE_specific"] = df_tmp.apply(
            lambda row: ",".join([tmp_cts[i] for i, v in enumerate(row) if v > 0]), axis=1
        )
        probeset["celltypes_DE_specific"] = ""
        probeset.loc[df_tmp.index, "celltypes_DE_specific"] = df_tmp["celltypes_DE_specific"]

        # The following works since genes are either in group 1vsall or specific (or none of them)
        probeset["celltypes_DE"] = probeset["celltypes_DE_1vsall"] + probeset["celltypes_DE_specific"]

        # Indicate all marker from the marker_list
        if with_markers_from_list:

            def str_combiner(a, b):
                return (a or "") + ("," if (a and b) else "") + (b or "")

            probeset["celltypes_marker"] = ""
            if isinstance(self.selection["marker"], pd.DataFrame) or self.selection["marker"]:  # TODO check this
                probeset["celltypes_marker"] = probeset["celltypes_DE"].combine(
                    self.selection["marker"]["celltype"], str_combiner
                )
            else:
                probeset["celltypes_marker"] = probeset["celltypes_DE"]

        probeset = probeset.sort_values(
            ["pre_selected", "tree_rank", "importance_score"], ascending=[False, True, False]
        )

        # rank = preselected, tree rank1, missing markers list cts, mms list&data cts, mms data cts, other tree ranks

        # Now add the number of markers that is required:
        # Celltypes are divided in three groups
        # 1. Celltypes in marker list only
        # 2. Celltypes in dataset and marker list
        # 3. Celltypes in dataset only
        # (We consider the priority order to be (1.), (2. & 3.) for the min marker requirements)

        # The final ranking will be as follows:
        # 1. preselected genes (optional)
        # 2. tree_rank = 1 genes
        # 3. min markers for list only celltypes
        # 4. min markers for other celltypes

        if self.marker_list:
            adata_only_cts = [ct for ct in self.celltypes if ct not in self.marker_list]
            list_only_cts = [ct for ct in self.marker_list if ct not in self.celltypes]
            shared_cts = [ct for ct in self.celltypes if ct not in adata_only_cts]
        else:
            adata_only_cts = [ct for ct in self.celltypes]
            list_only_cts = []
            shared_cts = []

        probeset["list_only_ct_marker"] = False
        probeset["required_marker"] = False
        probeset["required_list_marker"] = False
        probeset["marker_rank"] = np.nan
        if with_markers_from_list:
            # display(self.selection['marker'])
            # marker_selection_ordered = self.selection['marker'].loc[probeset.index]
            # display(marker_selection_ordered)
            # display(probeset)
            for ct in list_only_cts:
                gene_idxs = [
                    g
                    for g, is_marker in (
                        (self.selection["marker"]["celltype"] == ct) & (self.selection["marker"]["selection"])
                    ).items()
                    if is_marker
                ]
                gene_idxs += [g for g, cts in probeset["celltypes_marker"].str.split(",").items() if ct in cts]
                assert isinstance(self.n_list_markers, dict)
                n_min_markers = max([self.n_min_markers, self.n_list_markers["list_celltypes"]])
                gene_idxs = gene_idxs[: min([len(gene_idxs), n_min_markers])]
                # print("COMPILE LIST: ",ct, probeset.loc[gene_idxs])
                # display(self.selection['marker'].loc[gene_idxs])
                for i, g in enumerate(gene_idxs):
                    tmp_rank = np.nanmin([i + 1, probeset.loc[g]["marker_rank"]])
                    probeset.loc[g, ["list_only_ct_marker", "required_marker", "marker_rank"]] = [True, True, tmp_rank]
            for ct in self.celltypes:
                if isinstance(self.selection["marker"], pd.DataFrame) or self.selection["marker"]:  # TODO check this
                    gene_idxs = [
                        g
                        for g, is_marker in (
                            (self.selection["marker"]["celltype"] == ct) & (self.selection["marker"]["selection"])
                        ).items()
                        if is_marker
                    ]
                else:
                    gene_idxs = []
                gene_idxs += [g for g, cts in probeset["celltypes_marker"].str.split(",").items() if ct in cts]
                if ct in shared_cts:
                    assert isinstance(self.n_list_markers, dict)
                    n_min_markers = max([self.n_min_markers, self.n_list_markers["adata_celltypes"]])
                else:
                    assert isinstance(self.n_min_markers, int)
                    n_min_markers = self.n_min_markers
                gene_idxs = gene_idxs[: min([len(gene_idxs), n_min_markers])]
                for i, g in enumerate(gene_idxs):
                    tmp_rank = np.nanmin([i + 1, probeset.loc[g]["marker_rank"]])
                    probeset.loc[g, ["required_marker", "marker_rank"]] = [True, tmp_rank]
        else:
            # Annotate genes that are required to fulfill the n_min_marker constraint
            # we also assign a marker_rank: if a gene is a marker for several celltypes is gets the lower rank
            for ct in self.celltypes:
                # For the given cell type get all genes that are markers
                gene_idxs = [g for g, cts in probeset["celltypes_DE"].str.split(",").items() if ct in cts]
                assert isinstance(self.n_list_markers, dict)
                if ct in shared_cts:
                    assert isinstance(self.n_list_markers, dict)
                    n_min_markers = max([self.n_min_markers, self.n_list_markers["adata_celltypes"]])
                else:
                    assert isinstance(self.n_min_markers, int)
                    n_min_markers = self.n_min_markers
                gene_idxs = gene_idxs[: min([len(gene_idxs), n_min_markers])]
                for i, g in enumerate(gene_idxs):
                    # Assign the rank according index of gene in gene_idxs in case there isn't already a lower rank
                    # assigned
                    tmp_rank = np.nanmin([i + 1, probeset.loc[g]["marker_rank"]])
                    probeset.loc[g, ["required_marker", "marker_rank"]] = [True, tmp_rank]

        # final ordering
        probeset["rank"] = np.nan
        probeset.loc[probeset["pre_selected"], "rank"] = 1
        probeset.loc[(probeset["tree_rank"] == 1) & probeset["rank"].isnull(), "rank"] = 2
        probeset.loc[probeset["list_only_ct_marker"] & probeset["rank"].isnull(), "rank"] = 3
        required_markers = probeset["required_marker"] & probeset["rank"].isnull()
        probeset.loc[required_markers, "rank"] = probeset.loc[required_markers, "marker_rank"] + 3
        probeset["rank"] = probeset["rank"].rank(method="dense")
        max_rank = probeset["rank"].max()
        other_tree_genes = probeset["rank"].isnull() & ~probeset["tree_rank"].isnull()
        probeset.loc[other_tree_genes, "rank"] = (
            probeset.loc[other_tree_genes, "tree_rank"] + max_rank - 1
        )  # missing genes have tree_rank >= 2
        probeset = probeset.sort_values(
            ["rank", "marker_rank", "importance_score", "pca_score"], ascending=[True, True, False, False]
        )
        probeset["rank"] = probeset["rank"].rank(method="dense")
        probeset["gene_nr"] = [i for i in range(1, len(probeset) + 1)]
        probeset["selection"] = False
        if not self.n:
            probeset.loc[probeset["rank"] <= max_rank, "selection"] = True
        else:
            probeset.loc[probeset["gene_nr"] <= self.n, "selection"] = True

        # reorder columns
        first_cols = ["gene_nr", "selection", "rank", "marker_rank", "tree_rank", "importance_score", "pca_score"]
        other_cols = [col for col in probeset.columns if col not in first_cols]
        cols = first_cols + other_cols

        # Throw out genes that dont have any scoring or ranking but were still selected (this can only happen if no PCA
        # selection was performed.)
        no_rank_genes = probeset["rank"].isnull() & (probeset["pca_score"] == 0)
        probeset.loc[no_rank_genes, "selection"] = False

        if self.progress and self.verbosity > 0 and with_markers_from_list:
            self.progress.advance(list_task)
            self.progress.advance(list_task)

        return probeset[cols].copy()

    def _get_genes_of_primary_trees(self) -> pd.DataFrame:
        """Get genes of the best trees of each cell type

        Returns
            pd.DataFrame

        """

        genes = []
        cts = []
        importances = []
        for ct in self.forest_results["forest"][2].keys():  # type: ignore
            tmp = self.forest_results["forest"][2][ct]["0"]  # type: ignore
            tmp = tmp.loc[tmp > 0].sort_values(ascending=False)
            genes += tmp.index.to_list()
            cts += [ct for _ in range(len(tmp))]
            importances += tmp.to_list()

        df = pd.DataFrame(data={"gene": genes, "celltype": cts, "importance": importances})
        nr_of_cts = df["gene"].value_counts().to_dict()
        df["nr_of_celltypes"] = df["gene"].apply(lambda g: nr_of_cts[g])

        return df

    def _prepare_mean_diff_constraint(self) -> None:
        """Compute if mean difference constraint is fullfilled."""
        if self.min_mean_difference:
            # Check if already loaded
            if not ("mean_diff_constraint" in self.loaded_attributes):  # not 'mean_diff_constraint' in self.__dict__:
                if self.verbosity > 0:
                    print(
                        f"Compute mean difference constraint (mean of celltype - mean of background > "
                        f"{self.min_mean_difference})"
                    )
                self.mean_diff_constraint = pd.DataFrame(
                    index=self.adata.var_names, columns=self.celltypes, dtype="bool"
                )
                for ct in self.celltypes:  # self._tqdm(self.celltypes):
                    mean_diffs = (
                        util.marker_mean_difference(self.adata[self.obs], ct, ct_key=self.ct_key, genes="all")
                        > self.min_mean_difference
                    )
                    self.mean_diff_constraint[ct] = mean_diffs
                if self.save_dir:
                    self.mean_diff_constraint.to_csv(self.mean_diff_constraint_path)

        # In case constraint was loaded or recomputed add a new penalty to adata
        if ("mean_diff_constraint" in self.loaded_attributes) or self.min_mean_difference:
            self.adata.var["mean_diff_constraint"] = self.mean_diff_constraint.any(axis=1)
            self.adata.var["mean_diff_constraint"] = self.adata.var["mean_diff_constraint"].astype(int)

            if self.verbosity > 0:
                print(
                    "Add mean difference constraint to penalties: pca_penalties, DE_penalties, and "
                    "m_penalties_adata_celltypes."
                )
            self.pca_penalties += ["mean_diff_constraint"]
            self.DE_penalties += ["mean_diff_constraint"]
            self.m_penalties_adata_celltypes += ["mean_diff_constraint"]

    def _get_hparams(self, new_params: dict, subject: str = "DE_selection") -> dict:
        """Add missing default parameters to dictionary in case they are not given.

        Example:
            The ``forest_hparams`` are given in the class init definition as ``{"n_trees": 50, "subsample": 1000,
            "test_subsample": 3000}``. If the class is called with ``forest_hparams={"n_trees": 100}`` we would actually
            like to have ``{"n_trees": 100, "subsample": 1000, "test_subsample": 3000}``.
            The last two are added by this function.

        Args:
            new_params:
                Dictionary with custom hyperparameters for the selection method :attr:`subject`.
            subject:
                Type of hyperparameters of interest.

        Returns:
            dict:
                Custom hyperparameters updated with default values for the remaining parameters.
        """
        params = new_params.copy()

        # Here we define default values
        if subject == "pca_selection":
            defaults: Dict[str, Any] = {
                "batch_aggr_fun": np.mean
            }
        elif subject == "DE_selection":
            defaults = {"n": 3, "per_group": True, "batch_aggr_fun": np.sum}
        elif subject == "forest":
            defaults = {"n_trees": 50, "subsample": 1000, "test_subsample": 3000}
        elif subject == "forest_DE_basline":
            defaults = {
                "n_DE": 1,
                "min_score": 0.9,
                "n_stds": 1.0,
                "max_step": 3,
                "min_outlier_dif": 0.02,
                "n_terminal_repeats": 3,
                "batch_aggr_fun": np.sum
            }
        elif subject == "add_forest_genes":
            defaults = {"n_max_per_it": 5, "performance_th": 0.02, "importance_th": 0}
        elif subject == "marker_selection":
            defaults = {"penalty_threshold": 1}

        # Set parameters with default values if they weren't provided
        params.update({k: v for k, v in defaults.items() if k not in params})

        # Force some parameters to certain defaults
        if subject == "forest":
            params["return_clfs"] = False  # this only applies to intermediate forests. Final forest clfs are returned.

        return params

    def _initialize_file_paths(self) -> None:
        """Initialize path variables and set up folder hierarchy.

        Call this function in the initialization to define all file names that are eventually saved.
        This function also aims to have all possibly generated file names organised in one place.
        """
        # Create base directory
        assert self.save_dir is not None
        Path(self.save_dir).mkdir(parents=True, exist_ok=True)

        # marker list
        marker_list_dir = os.path.join(self.save_dir, "marker_list")
        Path(marker_list_dir).mkdir(parents=True, exist_ok=True)
        self.marker_list_path = os.path.join(marker_list_dir, "marker_list.txt")

        # mean difference constraint
        mean_diff_constraint_dir = os.path.join(self.save_dir, "mean_diff_constraint")
        Path(mean_diff_constraint_dir).mkdir(parents=True, exist_ok=True)
        self.mean_diff_constraint_path = os.path.join(mean_diff_constraint_dir, "mean_diff_constraint.csv")

        # selections
        selections_dir = os.path.join(self.save_dir, "selections")
        Path(selections_dir).mkdir(parents=True, exist_ok=True)
        self.selections_paths = {}
        self.selections_paths["pre"] = os.path.join(selections_dir, "pre_selected.txt")
        self.selections_paths["prior"] = os.path.join(selections_dir, "prior_genes.txt")
        self.selections_paths["pca"] = os.path.join(selections_dir, "pca_selected.csv")
        self.selections_paths["DE"] = os.path.join(selections_dir, "DE_selected.csv")
        self.selections_paths["forest_DEs"] = os.path.join(selections_dir, "forest_DEs_selected.csv")
        self.selections_paths["DE_baseline_forest"] = os.path.join(selections_dir, "DE_baseline_forest_selected.csv")
        self.selections_paths["forest"] = os.path.join(selections_dir, "forest_selected.csv")
        self.selections_paths["marker"] = os.path.join(selections_dir, "marker_list_selection.csv")
        self.selections_paths["final"] = os.path.join(self.save_dir, "probeset.csv")

        # forest results, and for final forest: sklearn tree class instances
        forest_dir = os.path.join(self.save_dir, "trees")
        Path(forest_dir).mkdir(parents=True, exist_ok=True)
        self.forest_results_paths = {}
        self.forest_results_paths["DE_prior_forest"] = os.path.join(forest_dir, "DE_prior_forest_results.pkl")
        self.forest_results_paths["DE_baseline_forest"] = os.path.join(forest_dir, "DE_baseline_forest_results.pkl")
        self.forest_results_paths["pca_prior_forest"] = os.path.join(forest_dir, "pca_prior_forest_results.pkl")
        self.forest_results_paths["forest"] = os.path.join(forest_dir, "forest_results.pkl")
        # tree class objects of final forest
        self.forest_clfs_paths = {}
        self.forest_clfs_paths["DE_baseline_forest"] = os.path.join(forest_dir, "DE_baseline_forest_clfs.pkl")
        self.forest_clfs_paths["forest"] = os.path.join(forest_dir, "forest_clfs.pkl")

        # Final probeset result
        self.probeset_path = os.path.join(self.save_dir, "probeset.csv")

        # Table for time measurements
        self.time_table_path = os.path.join(self.save_dir, "time_measurements.csv")

    def _load_from_disk(self) -> None:
        """Load existing files into variables."""

        # marker list
        if os.path.exists(self.marker_list_path):
            with open(self.marker_list_path) as file:
                self.marker_list, self.marker_list_filtered_out = json.load(file)
            if self.verbosity > 1:
                print(f"\t Found and load {os.path.basename(self.marker_list_path)} (filtered marker list).")
            self.loaded_attributes.append("marker_list")

        # mean difference constraint
        if os.path.exists(self.mean_diff_constraint_path):
            self.mean_diff_constraint = pd.read_csv(self.mean_diff_constraint_path, index_col=0)
            if self.verbosity > 1:
                print(
                    f"\t Found and load {os.path.basename(self.mean_diff_constraint_path)} (mean difference "
                    "constraint table)."
                )
            self.loaded_attributes.append("mean_diff_constraint")

        # selections
        for s in ["pre", "prior"]:
            if os.path.exists(self.selections_paths[s]):
                with open(self.selections_paths[s]) as file:
                    self.selection[s] = json.load(file)
                if self.verbosity > 1:
                    print(f"\t Found and load {os.path.basename(self.selections_paths[s])} (selection results).")
                self.loaded_attributes.append(f"selection_{s}")
        for s in ["pca", "DE", "forest_DEs", "DE_baseline_forest", "forest", "marker", "final"]:
            if os.path.exists(self.selections_paths[s]):
                self.selection[s] = pd.read_csv(self.selections_paths[s], index_col=0)
                if self.verbosity > 1:
                    print(f"\t Found and load {os.path.basename(self.selections_paths[s])} (selection results).")
                self.loaded_attributes.append(f"selection_{s}")

        # forest
        for f in ["DE_prior_forest", "DE_baseline_forest", "pca_prior_forest", "forest"]:
            if os.path.exists(self.forest_results_paths[f]):
                self.forest_results[f] = pickle.load(open(self.forest_results_paths[f], "rb"))
                if self.verbosity > 1:
                    print(
                        f"\t Found and load {os.path.basename(self.forest_results_paths[f])} (forest training results)."
                    )
                self.loaded_attributes.append(f"forest_results_{f}")
        for f in ["DE_baseline_forest", "forest"]:
            if os.path.exists(self.forest_clfs_paths[f]):
                self.forest_clfs[f] = pickle.load(open(self.forest_clfs_paths[f], "rb"))
                if self.verbosity > 1:
                    print(
                        f"\t Found and load {os.path.basename(self.forest_clfs_paths[f])} (forest classifier objects)."
                    )
                self.loaded_attributes.append(f"forest_clfs_{f}")

        # probeset
        if os.path.exists(self.probeset_path):
            self.probeset = pd.read_csv(self.probeset_path, index_col=0)
            for key in self.probeset.columns:
                if self.probeset.dtypes[key] == "object":
                    self.probeset[key].fillna("", inplace=True)
            if self.verbosity > 1:
                print(f"\t Found and load {os.path.basename(self.probeset_path)} (probeset).")
            self.loaded_attributes.append("probeset")

    def _save_time_measurement(self, name: str, start_time: float) -> None:
        """Save time measurement to table if save_dir is given.

        Args:
            name: Name of the time measurement.
            start_time: Time when the measurement started.
        """

        time_diff = time.time() - start_time

        if self.save_dir:
            # Load table if it exists
            if os.path.exists(self.time_table_path):
                time_table = pd.read_csv(self.time_table_path, index_col=0)
            else:
                time_table = pd.DataFrame(columns=["step", "time (s)"])

            if name not in time_table["step"].values:
                # Add new measurement
                time_table = pd.concat(
                    [time_table, pd.DataFrame(data={"step": [name], "time (s)": [time_diff]})], ignore_index=True
                )

                # Save table
                time_table.to_csv(self.time_table_path)

    # def _tqdm(self, iterator):
    #     """Wrapper for tqdm with verbose condition."""
    #     return tqdm(iterator) if self.verbosity >= 1 else iterator

    ############
    # plotting #
    ############

    def plot_histogram(
        self,
        x_axis_keys: Dict[str, str] = None,
        selections: List[str] = None,
        penalty_keys: Dict = None,
        unapplied_penalty_keys: Dict = None,
        background_key: Union[bool, str, None] = True,
        **kwargs,
    ) -> None:
        """Plot histograms of (basic) selections under given penalties.

        The full selection procedure consists of steps partially based on basic score based selection procedures.
        This is an interactive plotting function to investigate if the constructed penalty kernels are well-chosen.

        Note:
            The green line shows a linear interpolation of the penalty scores which is only an approximation of the
            penalty function.

        Args:
            x_axis_keys:
                Dictionary with the values from ``penaly_keys`` as keys and the column name of ``adata.var`` that was
                used to calcuate the respective penalty factors.
            selections:
                Plot the histograms of selections based on

                    - `'pca'` : pca loadings based selection of prior genes
                    - `'DE'` : genes selected based on differential expressed which are used as the
                      `'forest_DE_baseline'`
                    - `'marker'` : genes from the marker list

            penalty_keys:
                Dictionary with the selection method name as key and the name of the column for ``adata.var`` containing
                the penalty factors to plot. Selections that are not in ``penalty_keys`` are plottet without penalty.
                If `None` (default), we use the columns defined in the selector for each selection. The respective
                attributes of the selector are:

                    - `'pca'`: :attr:`pca_penalties`
                    - `'DE'`: :attr:`DE_penalties`
                    - `'marker'`: :attr:`m_penalties_adata_celltypes`

            unapplied_penalty_keys:
                Same as ``penalty_keys`` but for penalties that were not applied to the selection.
            background_key:
                Key in ``adata.var`` for preselected genes (typically `'highly_variable_genes'`) to plot as background
                histogram . If `True` (default), :attr:`g_key` is used. If `None` no background is plottet. If `'all'`,
                all genes are used as background.
            kwargs:
                Further arguments for :func:`.selection_histogram`.

        Returns:
            Figure can be showed (default `True`) and stored to path (default `None`).
            Change this with `show` and `save` in ``kwargs``.
        """
        # TODO:
        #  - Describe in docstring where the penalties are defined
        #  - Atm I think I won't include the penalt kernels into the class therefore this plotting function simply plots
        #    histograms - a little boring but better than nothing)

        SELECTIONS = ["pca", "DE", "marker"]
        PENALTY_KEYS = {
            "pca": self.pca_penalties,
            "DE": self.DE_penalties,
            "marker": self.m_penalties_adata_celltypes + self.m_penalties_list_celltypes,
        }
        UNAPPLIED_PENALTY_KEYS = {p_key: ["expression_penalty"] for p_key in PENALTY_KEYS}
        X_AXIS_KEYS = {
            "expression_penalty": "quantile_0.99",
            "expression_penalty_upper": "quantile_0.99",
            "expression_penalty_lower": "quantile_0.9 expr > 0",
            "marker": "quantile_0.99",
        }

        if selections is None:
            selections = SELECTIONS
        if penalty_keys is None:
            penalty_keys = PENALTY_KEYS
        if unapplied_penalty_keys is None:
            unapplied_penalty_keys = UNAPPLIED_PENALTY_KEYS
        if x_axis_keys is None:
            x_axis_keys = X_AXIS_KEYS

        selections_dict = {}
        penalty_labels = {}
        assert isinstance(selections, list)
        for selection in selections:

            # check selection:
            if selection not in self.selection:  # or selection not in SELECTIONS:
                raise ValueError(f"{selection} selection can't be plottet because no results were found.")

            selections_dict[selection] = self.selection[selection]  # ["selection"]

            # plot without penalties:
            if selection not in penalty_keys:
                penalty_keys[selection] = []

            # default penalty keys:
            elif penalty_keys[selection] is None and selection in PENALTY_KEYS:
                penalty_keys[selection] = PENALTY_KEYS[selection]
                for penalty_key in penalty_keys[selection]:
                    x_axis_keys[penalty_key] = X_AXIS_KEYS[penalty_key]

            # no unapplied penalties
            if selection not in unapplied_penalty_keys:
                unapplied_penalty_keys[selection] = []

            # default unapplied penalties:
            elif unapplied_penalty_keys[selection] is None and selection in UNAPPLIED_PENALTY_KEYS:
                unapplied_penalty_keys[selection] = UNAPPLIED_PENALTY_KEYS[selection]
                for penalty_key in unapplied_penalty_keys[selection]:
                    x_axis_keys[penalty_key] = X_AXIS_KEYS[penalty_key]

            penalty_labels[selection] = {**{p_name: "partially applied" if selection == "marker" else "penalty" for
                                            p_name in penalty_keys[selection]},
                                         **{p_name: "unapplied\npenal." for p_name in
                                            unapplied_penalty_keys[selection]}}

            # plot with penalties:
            penalty_keys[selection] = penalty_keys[selection] + unapplied_penalty_keys[selection]
            for penalty_key in penalty_keys[selection]:
                # check penalty key:
                if penalty_key not in x_axis_keys:
                    raise ValueError(f"Can't plot penalties because {penalty_key} was not found in x_axis_keys.")
                # check x-axis values:
                x_axis_key = x_axis_keys[penalty_key]
                if x_axis_key not in self.adata.var:
                    raise ValueError(f"Can't plot histogram because {x_axis_key} was not found.")

        pl.selection_histogram(
            adata=self.adata,
            selections_dict=selections_dict,
            background_key=self.g_key if background_key is True else background_key,
            penalty_keys=penalty_keys,
            penalty_labels=penalty_labels,
            x_axis_keys=x_axis_keys,
            **kwargs,
        )

    def plot_coexpression(
        self,
        selections: List[str] = ["final", "pca", "DE", "marker", "pre", "prior"],
        **kwargs,
    ) -> None:
        """Plot correlation matrix of selected genes

        Args:
            selections: Plot the coexpression of

                - 'final' : all selected genes (see :attr:`.ProbesetSelector.probeset`)
                - 'pca' : selected genes that also occured in the pca based selection
                - 'DE' : selected genes that also occured in the 1-vs-all DE based selection
                - 'marker' : selected genes from the marker list
                - 'pre' : selected genes that were given as pre selected genes
                - 'prior' : selected genes that were given as prioritized genes

            kwargs:
                Any keyword argument from :func:`.correlation_matrix`.


        Example:

            (Takes a few minutes to calculate)

            .. code-block:: python

                import spapros as sp
                adata = sp.ut.get_processed_pbmc_data()
                selector = sp.se.ProbesetSelector(adata, "celltype", n=30, verbosity=0)
                selector.select_probeset()

                selector.plot_coexpression()

            .. image:: ../../docs/plot_examples/Selector_plot_coexpression.png


        """

        # Supported selections for plotting
        SELECTIONS = ["final", "pca", "DE", "marker", "pre", "prior"]

        if selections is None:
            selections = SELECTIONS

        # Check selections
        for selection in selections:
            if selection not in self.selection:
                raise ValueError(f"{selection} selection can't be plottet because no results were found.")
            elif selection not in SELECTIONS:
                raise ValueError(f"{selection} not in supported selections for plotting.")
            elif (self.selection[selection] is None) or (len(self.selection[selection]) == 0):
                print(f"No genes were selected for selection {selection}.")

        # Throw out selections for which no genes were selected
        selections = [s for s in selections if (not (self.selection[s] is None)) and (len(self.selection[s]) > 0)]

        cor_matrices = {}
        assert isinstance(selections, list)
        for selection in selections:

            # check selection:
            if selection not in self.selection:  # or selection not in SELECTIONS:
                raise ValueError(f"{selection} selection can't be plottet because no results were found.")

            # get data of selected genes (overlap between adata and self.selection[selection] and
            # self.probeset["selection"]):
            a = self.adata.copy()
            if isinstance(self.selection[selection], list):
                selected_genes = self.selection[selection]
            else:
                selected_genes = self.selection[selection].index[self.selection[selection]["selection"]]
            selection_mask = a.var_names.isin(selected_genes)
            probeset = self.probeset.index[self.probeset["selection"]]
            probeset_mask = a.var_names.isin(probeset)
            a = a[:, probeset_mask & selection_mask]

            if a.shape[1] < 2:
                print(f"No plot is drawn for {selection} because it contains less than 2 genes. ")
                continue

            # Create correlation matrix
            if issparse(a.X):
                cor_mat = pd.DataFrame(
                    index=a.var.index, columns=a.var.index, data=np.corrcoef(a.X.toarray(), rowvar=False)
                )
            else:
                cor_mat = pd.DataFrame(index=a.var.index, columns=a.var.index, data=np.corrcoef(a.X, rowvar=False))

            cor_mat = util.cluster_corr(cor_mat)
            cor_matrices[selection] = cor_mat

        # Add number of genes in title
        selections_n_genes = []
        for selection in selections:
            n_genes = f" ({cor_matrices[selection].shape[0]} genes)"
            selections_n_genes.append(selection + n_genes)
            cor_matrices[selection + n_genes] = cor_matrices[selection]
            del cor_matrices[selection]

        pl.correlation_matrix(set_ids=selections_n_genes, cor_matrices=cor_matrices, **kwargs)

    def plot_clf_genes(
        self,
        basis: str = "X_umap",
        celltypes: Optional[List[str]] = None,
        till_rank: Optional[int] = 1,
        importance_th: Optional[float] = None,
        add_marker_genes: bool = True,
        neighbors_params: dict = {},
        umap_params: dict = {},
        **kwargs,
    ):
        """Plot umaps of selected genes needed for cell type classification of each cell type.

        Args:
            basis:
                Name of the ``obsm`` embedding to use.
            celltypes:
                Subset of cell types for which to plot decision genes. If `None`, :attr:`celltypes` is used.
            till_rank:
                Plot decision genes only up to the given tree rank of the probeset list.
            importance_th:
                Only plot genes with a tree feature importance above the given threshold.
            add_marker_genes:
                Whether to add subplots for marker genes from :attr:`marker_list` for each celltype.
                TODO: what about cell types that only occur in the marker list?
            neighbors_params:
                Parameters for :meth:`sc.pp.neighbors`. Only applicable if ``adata.obsm[basis]`` does not exist.
                TODO: do we rly need that parameter? Would be fine to always expect a pre calculated embedding!
            umap_params:
                Parameters for :meth:`sc.tl.umap`. Only applicable if ``adata.obsm[basis]`` does not exist.
                TODO: do we rly need that parameter? Would be fine to always expect a pre calculated embedding!
            kwargs:
                Keyword arguments of :func:`.selection_histogram`.


        Example:

            (Takes a few minutes to calculate)

            .. code-block:: python

                import spapros as sp
                adata = sp.ut.get_processed_pbmc_data()
                selector = sp.se.ProbesetSelector(adata, "celltype", n=30, verbosity=0)
                selector.select_probeset()

                selector.plot_clf_genes(n_cols=4,celltypes=["FCGR3A+ Monocytes","Megakaryocytes"])

            .. image:: ../../docs/plot_examples/Selector_plot_clf_genes.png


        TODO: this function and pl.clf_genes_umaps need to be tested on all argument combinations + can be optimized.

        """
        adata = self.adata.copy()  # TODO: why copy?? should be avoided here... ah okay, because of umap recalc...

        # filter rank and importance:
        if till_rank is None:
            till_rank = max(self.selection["forest"]["rank"])
        if importance_th is None:
            importance_th = min(self.selection["forest"]["importance_score"])
        df = (
            self.selection["forest"]
            .loc[
                (self.selection["forest"]["rank"] <= till_rank)
                & (self.selection["forest"]["importance_score"] > importance_th)
            ]
            .copy()
        )
        selected_genes = [g for g in df.index if g in self.probeset[self.probeset["selection"]].index]
        df = df.loc[selected_genes]
        if len(df) < 1:
            raise ValueError("Filtering for rank and importance score left no genes. Set lower thresholds.")

        # prepare df
        if celltypes is None:
            celltypes = [ct for ct in self.celltypes if ct in df.columns]
        df["decision_celltypes"] = df[celltypes].apply(lambda row: list(row[row is True].index), axis=1)
        if add_marker_genes and (self.selection["marker"] is not None):
            df["marker_celltypes"] = [self.selection["marker"]["celltype"][gene] for gene in df.index]

        # check if embedding, neighbors, pca already in adata
        redo_umap = (adata.obsm is None) or (basis not in adata.obsm)
        # try:
        #    # check params
        #     for param, value in adata.uns[basis]["params"].items():
        #         if value != umap_params[param]:
        #             redo_umap = True
        # except KeyError:
        #     redo_umap = True

        if redo_umap:
            redo_neighbors = False
            try:
                # check params
                for param, value in adata.uns["neighbors"]["params"].items():
                    if value != neighbors_params[param]:
                        redo_neighbors = True
            except KeyError:
                redo_neighbors = True

            if redo_neighbors:
                sc.pp.neighbors(adata, **neighbors_params)

            sc.tl.umap(adata, **umap_params)

        df = df.sort_values(by=["rank", "importance_score"], ascending=[True, False])

        print(
            "Note that the given feature importance scores are the maxima over cell types. In a future version we ",
            "might plot cell type specific importance scores instead. For now please check ",
            "selector.genes_of_primary_trees for cell type specific scores.",
        )

        pl.clf_genes_umaps(adata, df, **kwargs)

    # def plot_tree_performances(self) -> None:
    #     """Plot histograms of tree performances of DE baseline and final forests.
    #
    #     This function is important as a sanity check to see if the tree performances show proper statistical
    #     behavior.
    #     """
    #     # TODO:
    #     #  - think about when we can plot this: after tree
    #     #  - The function is only supported if self.save_dir != None... meh, actually that's not necessary. the
    #     #    memory usage is not too high for this...

    def plot_gene_overlap(
        self,
        origins: List[
            Literal["pre_selected", "prior_selected", "pca", "DE", "DE_1vsall", "DE_specific", "marker_list"]
        ] = None,
        **kwargs,
    ) -> None:
        """Plot the overlap of origins for the selected genes

        Args:
           origins:
                Origin groups to investigate. Supported are

                    - "pre_selected"   : User defined pre selected genes
                    - "prior_selected" : User defined prior selected genes
                    - "pca"            : Genes that originate from the prior pca based selection
                    - "DE"             : Genes that occur in the DE test when building the reference DE trees
                    - "DE_1vsall"      : Subset of "DE" from tests of single cell types vs background
                    - "DE_specific"    : Subset of "DE" from tests of single cell types vs subset of background
                    - "marker_list"    : Genes that occur in the user defined marker list

           **kwargs:
               Any keyword argument from :func:`.gene_overlap`.


        Example:

            (Takes a few minutes to calculate)

            .. code-block:: python

                import spapros as sp
                adata = sp.ut.get_processed_pbmc_data()
                selector = sp.se.ProbesetSelector(adata, "celltype", n=30, verbosity=0, marker_list={"celltypeX": ["PF4"]})
                selector.select_probeset()

                selector.plot_gene_overlap()

            .. image:: ../../docs/plot_examples/Selector_plot_gene_overlap.png


        """
        ORIGINS: List[
            Literal["pre_selected", "prior_selected", "pca", "DE", "DE_1vsall", "DE_specific", "marker_list"]
        ] = ["pre_selected", "prior_selected", "pca", "DE", "DE_1vsall", "DE_specific", "marker_list"]

        ORIGIN_TO_PROBESET_COLNAME = {
            "pre_selected": "pre_selected",
            "prior_selected": "prior_selected",
            "pca": "pca_selected",
            "DE": "celltypes_DE",
            "DE_1vsall": "celltypes_DE_1vsall",
            "DE_specific": "celltypes_DE_specific",
        }

        if not origins:
            origins = ORIGINS
            origins.remove("DE")
        assert isinstance(origins, list)

        probeset_selection = self.probeset[self.probeset["selection"]]
        selection_df = pd.DataFrame()
        for key in origins:
            if key in ORIGIN_TO_PROBESET_COLNAME:
                if probeset_selection[ORIGIN_TO_PROBESET_COLNAME[key]] is None:
                    continue
                selection_df[key] = probeset_selection[ORIGIN_TO_PROBESET_COLNAME[key]].astype("bool")
            elif key == "marker_list":
                if self.marker_list is None:
                    continue
                assert isinstance(self.marker_list, dict)
                marker_list = [x for y in self.marker_list.values() for x in y]
                mask = probeset_selection.index.isin(marker_list)
                selection_df["marker_list"] = False
                selection_df.loc[mask, "marker_list"] = True
            else:
                raise ValueError(f"Can't plot {key} since no results are found.")

        pl.gene_overlap(selection_df=selection_df, **kwargs)

    # def plot_explore_constraint(
    #     self,
    #     selection_method: str = "pca_selection",
    #     selection_params: dict = None,
    #     background_key: str = "highly_variable",
    #     x_axis_key: str = "quantile_0.99",
    #     penalty_kernels: List[Callable] = None,
    #     factors: List[float] = None,
    #     upper: float = 1,
    #     lower: float = 0,
    #     **kwargs
    # ):
    #     """Plot histogram of quantiles for selected genes for different penalty kernels.
    #
    #     Args:
    #         selection_method:
    #             Selection method to explore. Available are:
    #
    #                 - "pca_selection"
    #                 - "DE_selection"
    #                 - "marker"
    #
    #         selection_params:
    #             Hyperparameter for the respective gene selection.
    #         background_key:
    #             Key of column in ``adata.var`` containing the values to be plottet as background.
    #         x_axis_key:
    #             Key of column in ``adata.var`` containing the values to be plottet.
    #         penalty_kernels:
    #             Any penalty kernel. If None, :func:`.plateau_penalty_kernel` is used to create three gaussian
    #             plateau penalty kernels with different variances. Only then, ``factors,``, ``lower`` and ``upper`` are
    #             used.
    #         factors:
    #             Factors for the variance for creating a gaussian penalty kernel.
    #         lower:
    #             Lower border above which the kernel is 1.
    #         upper:
    #             Upper boder below which the kernel is 1.
    #         **kwargs:
    #             Further arguments for :func:`.explore_constraint`.
    #
    #     Returns:
    #         Figure can be shown (default `True`) and stored to path (default `None`).
    #         Change this with `show` and `save` in ``kwargs``.
    #     """
    #
    #     # TODO:
    #     #  1) Fix explore_constraint plot. The following circular import is causing problems atm:
    #     #     DONE: moved parts of this method to selector.plot_expore_constraint --> this solves the problem
    #     #  2) How to generalize the plotting function, support:
    #     #     - any selection method with defined hyperparameters --> DONE --> add more
    #     #     - any penalty kernel --> DONE --> test
    #     #     - any key to be plotted (not only quantiles) --> DONE --> test
    #
    #     SELECTION_METHODS: Dict[str, Callable] = {
    #         "pca_selection": select.select_pca_genes,
    #         "DE_selection": select.select_DE_genes,
    #     }
    #
    #     if selection_method not in SELECTION_METHODS:
    #         raise ValueError(f"Selection with method {selection_method} is not available.")
    #
    #     if selection_params is None:
    #         selection_params = {}
    #
    #     selection_params = self._get_hparams(new_params=selection_params, subject=selection_method)
    #
    #     if factors is None:
    #         factors = [10, 1, 0.1]
    #
    #     if penalty_kernels is None:
    #         penalty_kernels = [util.plateau_penalty_kernel(var=[factor * 0.1, factor * 0.5], x_min=np.array(lower),
    #                                                        x_max=np.array(upper))
    #                            for factor in factors]
    #
    #     a = []
    #     selections_tmp = []
    #     for i, factor in enumerate(factors):
    #
    #         if background_key not in self.adata.var:
    #             raise ValueError(f"Can't plot background histogram because {background_key} was not found.")
    #         a.append(self.adata[:, self.adata.var[background_key]].copy())
    #
    #         if x_axis_key not in a[i].var:
    #             raise ValueError(f"No column {x_axis_key} in adata.var found.")
    #
    #         a[i].var["penalty_expression"] = penalty_kernels[i](a[i].var[x_axis_key])
    #         selections_tmp.append(
    #             SELECTION_METHODS[selection_method](
    #                 a[i],
    #                 n=100,
    #                 **selection_params,
    #                 penalty_keys=["penalty_expression"],
    #                 inplace=False,
    #                 verbosity=self.verbosity,
    #             )
    #         )
    #         print(f"N genes selected: {np.sum(selections_tmp[i]['selection'])}")
    #
    #     pl.explore_constraint(a,
    #                           selections_tmp,
    #                           penalty_kernels,
    #                           factors=factors,
    #                           x_axis_key=x_axis_key,
    #                           upper=upper,
    #                           lower=lower,
    #                           **kwargs
    #                           )

    def plot_masked_dotplot(
        self,
        imp_threshold: float = 0.05,
        celltypes: Optional[List[str]] = None,
        n_genes: Optional[int] = None,
        comb_markers_only: bool = False,
        markers_only: bool = False,
        **kwargs,
    ):
        """Wrapper for an annotated dotplot.

        Args:
            imp_threshold:
                Show genes as combinatorial marker only for those genes with importance > ``imp_threshold``.
            celltypes:
                Optional subset of celltypes (rows of dotplot).
            n_genes:
                Optionally plot top ``n_genes`` genes.
            comb_markers_only:
                Whether to plot only genes that are combinatorial markers for the plotted cell types. (can becombined
                with markers_only, in that case markers that are not comb markers are also shown)
            markers_only:
                Whether to plot only genes that are markers for the plotted cell types. (can be combined with
                ``comb_markers_only``, in that case comb markers that are not markers are also shown)
            **kwargs:

        Returns:
            Figure can be shown (default `True`) and stored to path (default `None`).
            Change this with `show` and `save` in ``kwargs``.

        Example:
            (Takes a few minutes to calculate)
            .. code-block:: python
                import spapros as sp
                adata = sp.ut.get_processed_pbmc_data()
                selector = sp.se.ProbesetSelector(adata, "celltype", n=30, verbosity=0)
                selector.select_probeset()
                selector.plot_masked_dotplot()
            .. image:: ../../docs/plot_examples/masked_dotplot.png

        """

        # celltypes, possible origins:
        # - adata.obs[ct_key] (could include cts not used for selection)
        # - celltypes for selection (including markers, could include cts which are not in adata.obs[ct_key])
        # --> pool all together... order?

        adata = self.adata
        ct_key = self.ct_key

        if celltypes is not None:
            cts = celltypes
            adata = adata[adata.obs[ct_key].isin(celltypes)].copy()
            # a.obs[ct_key] = a.obs[ct_key].astype(str).astype("category")
        else:
            # Cell types from adata
            cts = adata.obs[ct_key].unique().tolist()
            # Cell types from marker list only
            if "celltypes_marker" in self.probeset:
                tmp = []
                for markers_celltypes in self.probeset["celltypes_marker"].str.split(","):
                    tmp += markers_celltypes
                tmp = np.unique(tmp).tolist()
                if "" in tmp:
                    tmp.remove("")
                cts += [ct for ct in tmp if ct not in cts]

        # Get selected genes that are also in adata
        selected_genes = [
            g for g in self.probeset[self.probeset["selection"]].index.tolist() if g in adata.var_names
        ]

        # Get tree genes
        tree_genes = {}
        assert isinstance(self.forest_results["forest"], list)
        assert len(self.forest_results["forest"]) == 3
        assert isinstance(self.forest_results["forest"][2], dict)
        for ct, importance_tab in self.forest_results["forest"][2].items():
            if ct in cts:
                tree_genes[ct] = importance_tab["0"].loc[importance_tab["0"] > imp_threshold].index.tolist()
                tree_genes[ct] = [g for g in tree_genes[ct] if g in selected_genes]

        # Get markers
        marker_genes: Dict[str, list] = {ct: [] for ct in cts}
        for ct in cts:
            for gene in self.probeset[self.probeset["selection"]].index:
                if ct in self.probeset.loc[gene, "celltypes_marker"].split(",") and (gene in adata.var_names):
                    marker_genes[ct].append(gene)
            marker_genes[ct] = [g for g in marker_genes[ct] if g in selected_genes]

        # Optionally subset genes:
        # Subset to combinatorial markers of shown celltypes only
        if comb_markers_only or markers_only:
            allowed_genes = []
            if comb_markers_only:
                allowed_genes += list(itertools.chain(*[tree_genes[ct] for ct in tree_genes.keys()]))
            if markers_only:
                allowed_genes += list(itertools.chain(*[marker_genes[ct] for ct in marker_genes.keys()]))
            selected_genes = [g for g in selected_genes if g in allowed_genes]
        # Subset to show top n_genes only
        if n_genes:
            selected_genes = selected_genes[: min(n_genes, len(selected_genes))]
        # Filter (combinatorial) markers by genes that are not in the selected genes
        for ct in cts:
            marker_genes[ct] = [g for g in marker_genes[ct] if g in selected_genes]
        for ct in tree_genes.keys():
            tree_genes[ct] = [g for g in tree_genes[ct] if g in selected_genes]

        further_celltypes = [ct for ct in cts if ct not in adata.obs[ct_key].unique()]

        pl.masked_dotplot(
            self.adata,
            var_names=selected_genes,
            groupby=ct_key,
            tree_genes=tree_genes,
            marker_genes=marker_genes,
            further_celltypes=further_celltypes,
            **kwargs)

    def info(self) -> None:
        """Print info."""
        print("No info yet")


def select_reference_probesets(
    adata: sc.AnnData,
    n: int,
    genes_key: Optional[str] = "highly_variable",
    obs_key: str = "celltype",
    methods: Union[List[str], Dict[str, Dict]] = ["PCA", "PCAX", "DE", "DEX", "HVG", "random"],
    seeds: List[int] = [0],
    verbosity: int = 2,
    save_dir: Union[str, None] = None,
) -> Dict[str, pd.DataFrame]:
    """Select reference probesets with basic selection methods.

    Args:
        adata:
            Data with log normalised counts in adata.X.
        n:
            Number of selected genes.
        genes_key:
            Key of ``adata.var`` for preselected genes (typically 'highly_variable_genes').
        obs_key:
            Only required for method 'DE'. Column name of `adata.obs` for which marker scores are calculated.
        methods:
            Methods used for selections. Supported methods and default are
            `['PCA', 'PCAX' 'DE', 'DEX', 'HVG', 'random']`. To specify hyperparameters of the methods provide a
            dictionary, e.g.::

                {
                    'DE':{},
                    'DEX': {}
                    'PCA':{'n_pcs':30},
                    'HVG':{},
                    'random':{},
                }

        seeds:
            List of random seeds. For each seed, one random gene set is selected if `'random'` in `methods`.
        verbosity:
            Verbosity level.
        save_dir:
            Directory path where all results are saved.

    Returns:
        Dictionary with one entry for each method. The key is the selection method name and the value is
        a DataFrame with the same index as adata.var and at least one boolean column called 'selection' representing
        the selected probeset. For some methods, additional information is provided in other columns.
    """

    # Supported selection functions
    selection_fcts: Dict[str, Callable] = {
        "PCA": select.select_pca_genes,
        "PCAX": select.select_pca_genes,
        "DE": select.select_DE_genes,
        "DEX": select.select_DE_genes,
        "random": select.random_selection,
        "HVG": select.select_highly_variable_features,
    }

    # Reshape methods to dict with empty hyperparams if given as a list
    if isinstance(methods, list):
        methods = {method: {} for method in methods}
    assert isinstance(methods, dict)

    # Filter unsupported methods
    for method in methods:
        if method not in selection_fcts:
            print(f"Method {method} is not available. Supported methods are {[key for key in selection_fcts]}.")
            # del methods[method]
    methods = {m: methods[m] for m in methods if m in selection_fcts}
    if "DEX" in methods:
        if "batch_key" in methods["DEX"]:
            batch_key = methods["DEX"]["batch_key"]
        else:
            batch_key = "batch"
        if batch_key in adata.obs:
            methods["DEX"]["batch_key"] = batch_key
        else:
            print(f"Skipping DEX reference selection because {batch_key} not in adata.obs.")
            del methods["DEX"]
    if "PCAX" in methods:
        if "batch_key" in methods["PCAX"]:
            batch_key = methods["PCAX"]["batch_key"]
        else:
            batch_key = "batch"
        if batch_key in adata.obs:
            methods["PCAX"]["batch_key"] = batch_key
        else:
            print(f"Skipping PCAX reference selection because {batch_key} not in adata.obs.")
            del methods["PCAX"]

    # Create list of planed selections
    selections: List[dict] = []
    for method in methods:
        if method == "random":
            for seed in seeds:
                seed_str = "" if len(seeds) == 0 else f" (seed={seed})"
                selections.append(
                    {"method": method, "name": f"{method}{seed_str}", "params": dict(methods[method], **{"seed": seed})}
                )
        elif method == "DE":
            selections.append(
                {"method": method, "name": method, "params": dict(methods[method], **{"obs_key": obs_key})}
            )
        else:
            selections.append({"method": method, "name": method, "params": methods[method]})

    # Run selections
    progress = util.NestedProgress(disable=(verbosity == 0))
    progress.stop()
    probesets = {}

    with progress:
        ref_task = progress.add_task("Reference probeset selection...", total=len(selections), level=1)

        for s in selections:

            if verbosity > 1:
                sel_task = progress.add_task(f"Selecting {s['name']} genes...", total=1, level=2)

            if genes_key is not None:
                a = adata[:, adata.var[genes_key]]
            else:
                a = adata.copy()

            probesets[s["name"]] = selection_fcts[s["method"]](
                a, n, inplace=False, **s["params"]
            )

            if save_dir:
                probesets[s["name"]].to_csv(os.path.join(save_dir, s["name"]))

            if verbosity > 0:
                progress.advance(ref_task)

            if verbosity > 1:
                progress.advance(sel_task)

        if verbosity > 0:
            progress.add_task("Finished", total=1, footer=True, only_text=True)

    return probesets<|MERGE_RESOLUTION|>--- conflicted
+++ resolved
@@ -573,7 +573,6 @@
     def _pca_selection(self) -> None:
         """Select genes based on pca loadings."""
         if self.selection["pca"] is None:
-<<<<<<< HEAD
             self.selection["pca"] = select.select_pca_genes(self.adata[:, self.genes],
                                                             self.n_pca_genes,
                                                             penalty_keys=self.pca_penalties,
@@ -583,20 +582,6 @@
                                                             level=1,
                                                             verbosity=self.verbosity,
                                                             **self.pca_selection_hparams)
-=======
-            self.selection["pca"] = select.select_pca_genes(
-                self.adata[:, self.genes],
-                self.n_pca_genes,
-                penalty_keys=self.pca_penalties,
-                batch_aware=self.batch_aware,
-                batch_key=self.batch_key,
-                inplace=False,
-                progress=self.progress,
-                level=1,
-                verbosity=self.verbosity,
-                **self.pca_selection_hparams
-            )
->>>>>>> 83c22265
             assert self.selection["pca"] is not None
             self.selection["pca"] = self.selection["pca"].sort_values("selection_ranking")
 
